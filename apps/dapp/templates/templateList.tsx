--- conflicted
+++ resolved
@@ -29,19 +29,17 @@
   transformCustomToCosmos,
 } from './custom'
 import {
-<<<<<<< HEAD
   MigrateMultisigComponent,
   multisigMigrateDefaults,
   transformCosmosToMigrateMultisig,
   transformMigrateMultisigToCosmos,
 } from './migrateMultisig'
-=======
+import {
   MigrateContractComponent,
   migrateContractDefaults,
   transformCosmosToMigrateContract,
   transformMigrateContractToCosmos,
 } from './migrateContract'
->>>>>>> 1ff222c8
 import {
   MintComponent,
   mintDefaults,
