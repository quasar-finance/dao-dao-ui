--- conflicted
+++ resolved
@@ -13,10 +13,7 @@
   secondsToHms,
   convertDenomToMicroDenomWithDecimals,
   convertMicroDenomToDenomWithDecimals,
-<<<<<<< HEAD
   getThresholdAndQuorum,
-=======
->>>>>>> c948fc3b
 } from 'util/conversion'
 import {
   validatePercent,
@@ -73,12 +70,8 @@
       config.proposal_deposit,
       govTokenDecimals
     ),
-<<<<<<< HEAD
     threshold: (Number(threshold) * 100).toString(),
     quorum: processedQuorum,
-=======
-    threshold,
->>>>>>> c948fc3b
     refund_failed_proposals: !!config.refund_failed_proposals,
 
     // Store the default quorum in addition to the currently selected
@@ -190,7 +183,6 @@
           <div className="flex-1 cursor-default tab tab-lifted"></div>
         </div>
 
-<<<<<<< HEAD
         <div className="border-r border-b border-l border-solid p-3 border-base-300 rounded-b-lg bg-base-100">
           {thresholdMode == ThresholdMode.ThresholdQuorum ? (
             <div className="grid grid-cols-2 gap-x-3">
@@ -218,28 +210,6 @@
                 />
                 <InputErrorMessage error={errors.quorum} />
               </div>
-=======
-          <div className="form-control">
-            <InputLabel name="Voting Duration (seconds)" />
-            <NumberInput
-              label={getLabel('max_voting_period')}
-              register={register}
-              error={errors.duration}
-              validation={[validateRequired, validatePositive]}
-              onChange={(e) => setVotingPeriodSeconds(e?.target?.value)}
-              defaultValue={DEFAULT_MAX_VOTING_PERIOD_SECONDS}
-            />
-            <InputErrorMessage error={errors.duration} />
-            <div
-              style={{
-                textAlign: 'end',
-                padding: '5px 0 0 17px',
-                fontSize: ' 12px',
-                color: 'grey',
-              }}
-            >
-              {secondsToHms(votingPeriodSeconds)}
->>>>>>> c948fc3b
             </div>
           ) : (
             <div className="grid grid-cols-2 gap-x-3">
