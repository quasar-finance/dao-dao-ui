<<<<<<< HEAD
import { fromBase64, toBase64, toAscii, fromAscii } from '@cosmjs/encoding'
=======
import { fromBase64, toBase64, fromAscii, toAscii } from '@cosmjs/encoding'
>>>>>>> d9ea70b3
import { convertDenomToHumanReadableDenom } from './conversion'
import {
  BankMsg,
  Coin,
  CosmosMsgFor_Empty,
  ExecuteMsg,
  InstantiateMsg as DaoInstantiateMsg,
  Cw20Coin,
  Duration,
  ProposalResponse,
  WasmMsg,
  Uint128,
  Proposal,
<<<<<<< HEAD
  ProposalResponse,
=======
>>>>>>> d9ea70b3
} from '@dao-dao/types/contracts/cw3-dao'
import { ExecuteMsg as MintExecuteMsg } from '@dao-dao/types/contracts/cw20-gov'
import { C4_GROUP_CODE_ID, CW20_CODE_ID, STAKE_CODE_ID } from './constants'
import {
  InstantiateMsg as MultisigInstantiateMsg,
  Member,
} from '@dao-dao/types/contracts/cw3-multisig'
<<<<<<< HEAD
import { MintMsg } from 'types/messages'
import {
  MessageMap,
  MessageMapEntry,
  ProposalMessageType,
  messageSort,
} from 'models/proposal/messageMap'
import { ProposalMapItem } from 'types/proposals'
import {
  convertDenomToContractReadableDenom,
  convertDenomToMicroDenom,
} from './conversion'
import { memoForProposal } from 'models/proposal/proposal'
=======
import { isAminoMsgWithdrawValidatorCommission } from '@cosmjs/stargate'
>>>>>>> d9ea70b3

const DENOM = convertDenomToHumanReadableDenom(
  process.env.NEXT_PUBLIC_STAKING_DENOM || ''
)

export const TYPE_KEY = '@type'
export const BANK_SEND_TYPE = '/cosmos.bank.v1beta1.MsgSend'
export const MAX_LABEL_LEN = 64

export function makeBankMessage(
  amount: string,
  to_address: string,
  from_address: string,
  denom = DENOM
): BankMsg {
  return {
    send: {
      amount: [
        {
          amount,
          denom,
        },
      ],
      [TYPE_KEY]: BANK_SEND_TYPE,
      from_address,
      to_address,
    },
  }
}

// This function mutates its input message
export function makeWasmMessage(message: { wasm: any }): {
  wasm: WasmMsg
} {
  // We need to encode Wasm Execute, Instantiate, and Migrate messages
  let msg = message
  if (message?.wasm?.execute) {
    msg.wasm.execute.msg = toBase64(
      toAscii(JSON.stringify(message.wasm.execute.msg))
    )
  } else if (message?.wasm?.instantiate) {
    msg.wasm.instantiate.msg = toBase64(
      toAscii(JSON.stringify(message.wasm.instantiate.msg))
    )
  } else if (message.wasm.migrate) {
    msg.wasm.migrate.msg = toBase64(
      toAscii(JSON.stringify(message.wasm.migrate.msg))
    )
  }
  // Messages such as update or clear admin pass through without modification
  return msg
}

export function makeSpendMessage(
  amount: string,
  to_address: string,
  from_address: string,
  denom = DENOM
): CosmosMsgFor_Empty {
  const bank: BankMsg = makeBankMessage(amount, to_address, from_address, denom)
  return {
    bank,
  }
}

export function parseEncodedMessage(base64String?: string) {
  if (base64String) {
    const stringMessage = fromBase64(base64String)
    const jsonMessage = fromAscii(stringMessage)
    if (jsonMessage) {
      return JSON.parse(jsonMessage)
    }
  }
  return undefined
}

export function decodeMessages(proposal: ProposalResponse): string {
  const decodedMessageArray: any[] = []
  const proposalMsgs = Object.values(proposal.msgs)
  for (const msgObj of proposalMsgs) {
    const base64Msg = (msgObj as any)?.wasm?.execute?.msg
    const msg = parseEncodedMessage(base64Msg)
    if (msg) {
      decodedMessageArray.push({
        wasm: {
          execute: {
            msg
          }
        }
      })
    }
  }
  const decodedMessages = decodedMessageArray.length ? decodedMessageArray : proposalMsgs
  return JSON.stringify(decodedMessages, undefined, 2)
}

export function makeExecutableMintMessage(
  msg: MintExecuteMsg,
  contract_addr: string
): CosmosMsgFor_Empty {
  return {
    wasm: {
      execute: {
        contract_addr,
        msg: toBase64(toAscii(JSON.stringify(msg))),
        funds: [],
      },
    },
  }
}

export function makeMintMessage(
  amount: string,
  to_address: string
): MintExecuteMsg {
  const msg: MintExecuteMsg = {
    mint: {
      amount,
      recipient: to_address,
    },
  }
  return msg
}

export function validDaoInstantiateMessageParams(
  name?: string,
  description?: string,
  tokenName?: string,
  tokenSymbol?: string,
  owners?: Cw20Coin[],
  percentage?: string | number,
  max_voting_period?: Duration,
  proposal_deposit_amount?: string | number
): boolean {
  return false
}

// Instantiate message for a DAO that is using an existing cw20 token
// as its governance token.
export function makeDaoInstantiateWithExistingTokenMessage(
  name: string,
  description: string,
  tokenAddress: string,
  percentage: string | number,
  max_voting_period: Duration,
  unstaking_duration: Duration,
  proposal_deposit_amount: string | number,
  refund_failed_proposals: boolean
): DaoInstantiateMsg {
  if (typeof percentage === 'number') {
    percentage = `${percentage}`
  }
  if (typeof proposal_deposit_amount === 'number') {
    proposal_deposit_amount = `${proposal_deposit_amount}`
  }
  const msg: DaoInstantiateMsg = {
    name,
    description,
    gov_token: {
      use_existing_cw20: {
        addr: tokenAddress,
        label: `dao_${name}_staking_contract`,
        stake_contract_code_id: STAKE_CODE_ID,
        unstaking_duration,
      },
    },
    threshold: {
      absolute_percentage: {
        percentage,
      },
    },
    max_voting_period,
    proposal_deposit_amount,
    refund_failed_proposals,
  }
  return msg
}

// Instantiate message for a DAO which is creating a new cw20 token to
// use as its governance token.
export function makeDaoInstantiateWithNewTokenMessage(
  name: string,
  description: string,
  tokenName: string,
  tokenSymbol: string,
  owners: Cw20Coin[],
  dao_initial_balance: Uint128,
  percentage: string | number,
  max_voting_period: Duration,
  unstaking_duration: Duration,
  proposal_deposit_amount: string | number,
  refund_failed_proposals: boolean
): DaoInstantiateMsg {
  if (typeof percentage === 'number') {
    percentage = `${percentage}`
  }
  if (typeof proposal_deposit_amount === 'number') {
    proposal_deposit_amount = `${proposal_deposit_amount}`
  }
  const msg: DaoInstantiateMsg = {
    name,
    description,
    gov_token: {
      instantiate_new_cw20: {
        cw20_code_id: CW20_CODE_ID,
        label: tokenName,
        msg: {
          name: tokenName,
          symbol: tokenSymbol,
          decimals: 6,
          initial_balances: owners,
        },
        stake_contract_code_id: STAKE_CODE_ID,
        initial_dao_balance: dao_initial_balance,
        unstaking_duration,
      },
    },
    threshold: {
      absolute_percentage: {
        percentage,
      },
    },
    max_voting_period,
    proposal_deposit_amount,
    refund_failed_proposals,
  }
  return msg
}

export function makeMultisigInstantiateMessage(
  name: string,
  description: string,
  voters: Member[],
  threshold: number,
  max_voting_period: number
): MultisigInstantiateMsg {
  return {
    name,
    description,
    group: {
      instantiate_new_group: {
        code_id: C4_GROUP_CODE_ID,
        label: name,
        voters,
      },
    },
    threshold: {
      absolute_count: {
        weight: threshold,
      },
    },
    max_voting_period: {
      time: max_voting_period,
    },
  }
}

export interface MessageAction {
  label: string
  id: string
  execute: () => void
  href: string
  isEnabled: () => boolean
}

export function labelForAmount(amount: Coin[]): string {
  if (!amount?.length) {
    return ''
  }
  return amount
    .map((coin) => `${coin.amount !== '' ? coin.amount : '0'} ${coin.denom}`)
    .join(', ')
}

export function labelForMessage(
  msg?: CosmosMsgFor_Empty | ExecuteMsg | MintExecuteMsg,
  defaultMessage = ''
): string {
  if (!msg) {
    return defaultMessage
  }
  // TODO(gavin.doughtie): i18n
  const anyMsg: any = msg
  let messageString = ''
  if (anyMsg.bank) {
    if (anyMsg.bank.send) {
      messageString = `${labelForAmount(anyMsg.bank.send.amount)} -> ${
        anyMsg.bank.send.to_address
      }`
    } else if (anyMsg.bank.burn) {
      messageString = `${labelForAmount(anyMsg.bank.burn.amount)} -> 🔥`
    }
  } else if (anyMsg.mint) {
    messageString = `${anyMsg.mint.amount} -> ${anyMsg.mint.recipient}`
  } else if (anyMsg.custom) {
    const customMap: { [k: string]: any } = anyMsg.custom
    messageString = Object.entries(customMap)
      .map(([key, value]) => `${key}: ${JSON.stringify(value)}`)
      .join(', ')
    messageString = messageString.slice(0, MAX_LABEL_LEN) || ''
  }
  return messageString
}

<<<<<<< HEAD
export function isBankMsg(msg?: CosmosMsgFor_Empty): msg is { bank: BankMsg } {
  return (msg as any).bank !== undefined
}

export function isBurnMsg(msg?: BankMsg): msg is {
  burn: {
    amount: Coin[]
    [k: string]: unknown
  }
} {
  return (msg as any)?.burn !== undefined
}

export function isSendMsg(msg?: BankMsg): msg is {
  send: {
    amount: Coin[]
    to_address: string
    [k: string]: unknown
  }
} {
  return (msg as any)?.send !== undefined
}

export function isWasmMsg(msg?: CosmosMsgFor_Empty): msg is { wasm: WasmMsg } {
  return (msg as any)?.wasm !== undefined
}

export function isExecuteMsg(msg?: any): msg is {
  execute: {
    contract_addr: string
    funds: Coin[]
    msg: any
  }
} {
  return (msg as any)?.execute !== undefined
}

export function isMintMsg(msg: any): msg is MintMsg {
  if (isExecuteMsg(msg)) {
    return msg.execute?.msg?.mint !== undefined
=======
export function parseEncodedMessage(base64String?: string) {
  if (base64String) {
    const stringMessage = fromBase64(base64String)
    const jsonMessage = fromAscii(stringMessage)
    if (jsonMessage) {
      return JSON.parse(jsonMessage)
    }
  }
  return undefined
}

export type WasmMsgType =
  | 'execute'
  | 'instantiate'
  | 'migrate'
  | 'update_admin'
  | 'clear_admin'

const WASM_TYPES: WasmMsgType[] = [
  'execute',
  'instantiate',
  'migrate',
  'update_admin',
  'clear_admin',
]

const BINARY_WASM_TYPES: { [key: string]: boolean } = {
  execute: true,
  instantiate: true,
  migrate: true,
}

export function isWasmMsg(msg?: CosmosMsgFor_Empty): msg is { wasm: WasmMsg } {
  if (msg) {
    return (msg as any).wasm !== undefined
  }
  return false
}

function getWasmMsgType(wasm: WasmMsg): WasmMsgType | undefined {
  for (const wasmType of WASM_TYPES) {
    if (!!(wasm as any)[wasmType]) {
      return wasmType
    }
  }
  return undefined
}

function isBinaryType(msgType?: WasmMsgType): boolean {
  if (msgType) {
    return !!BINARY_WASM_TYPES[msgType]
>>>>>>> d9ea70b3
  }
  return false
}

<<<<<<< HEAD
export function messageForDraftProposal(
  draftProposal: ProposalMapItem,
  govTokenAddress?: string
) {
  const msgs = draftProposal.messages
    ? Object.values(draftProposal.messages).map((mapEntry) => {
        // Spend proposals are inputted in human readable form (ex:
        // junox). Contracts expect things in the micro form (ex: ujunox)
        // so we, painfully, do some conversions:
        if (mapEntry.messageType === ProposalMessageType.Spend) {
          // Without doing a deep copy here we run the risk of modifying
          // fields of the message which are displayed in the UI.
          let microMessage = JSON.parse(JSON.stringify(mapEntry.message))
          const bank = (microMessage as any).bank as BankMsg
          if (!bank) {
            return
          }

          let amounts: Coin[]
          let variant: string
          if ('send' in bank) {
            amounts = (bank as any).send.amount
            variant = 'send'
          } else if ('burn' in bank) {
            amounts = (bank as any).burn.amount
            variant = 'burn'
          } else {
            console.error(`unexpected bank message: (${JSON.stringify(bank)})`)
            return
          }

          const microAmounts = amounts.map((coin) => {
            const microCoin = coin
            microCoin.amount = convertDenomToMicroDenom(coin.amount)
            microCoin.denom = convertDenomToContractReadableDenom(coin.denom)
            return microCoin
          }) as Coin[]

          ;(((microMessage as any).bank as any)[variant] as any).amount =
            microAmounts

          return microMessage
        }
        if (mapEntry.messageType === ProposalMessageType.Mint) {
          const mintMessage = JSON.parse(JSON.stringify(mapEntry.message))
          console.log(mintMessage)
          if (mintMessage?.mint?.amount) {
            mintMessage.mint.amount = convertDenomToMicroDenom(
              mintMessage.mint.amount
            )
          }
          return makeExecutableMintMessage(
            mintMessage,
            govTokenAddress as string
          )
        }
        return mapEntry.message
      })
    : []
  const proposal = draftProposal.proposal

  const msg: Record<string, unknown> = {
    title: proposal.title,
    description: proposal.description,
    msgs,
  }
  return msg as any
}

export const getMintRecipient = (mintMsg?: MessageMapEntry) => {
  return mintMsg?.message?.mint?.recipient
=======
export function decodeMessages(
  proposal: ProposalResponse
): { [key: string]: any }[] {
  const decodedMessageArray: any[] = []
  const proposalMsgs = Object.values(proposal.msgs)
  for (const msgObj of proposalMsgs) {
    if (isWasmMsg(msgObj)) {
      const msgType = getWasmMsgType(msgObj.wasm)
      if (msgType && isBinaryType(msgType)) {
        const base64Msg = (msgObj.wasm as any)[msgType]
        if (base64Msg) {
          const msg = parseEncodedMessage(base64Msg.msg)
          if (msg) {
            decodedMessageArray.push({
              ...msgObj,
              wasm: {
                ...msgObj.wasm,
                [msgType]: {
                  ...base64Msg,
                  msg,
                },
              },
            })
          }
        }
      }
    } else {
      decodedMessageArray.push(msgObj)
    }
  }

  const decodedMessages = decodedMessageArray.length
    ? decodedMessageArray
    : proposalMsgs

  return decodedMessages
}

export function decodedMessagesString(proposal: ProposalResponse): string {
  const decodedMessageArray = decodeMessages(proposal)
  return JSON.stringify(decodedMessageArray, undefined, 2)
>>>>>>> d9ea70b3
}<|MERGE_RESOLUTION|>--- conflicted
+++ resolved
@@ -1,8 +1,4 @@
-<<<<<<< HEAD
-import { fromBase64, toBase64, toAscii, fromAscii } from '@cosmjs/encoding'
-=======
 import { fromBase64, toBase64, fromAscii, toAscii } from '@cosmjs/encoding'
->>>>>>> d9ea70b3
 import { convertDenomToHumanReadableDenom } from './conversion'
 import {
   BankMsg,
@@ -12,14 +8,9 @@
   InstantiateMsg as DaoInstantiateMsg,
   Cw20Coin,
   Duration,
-  ProposalResponse,
   WasmMsg,
   Uint128,
-  Proposal,
-<<<<<<< HEAD
   ProposalResponse,
-=======
->>>>>>> d9ea70b3
 } from '@dao-dao/types/contracts/cw3-dao'
 import { ExecuteMsg as MintExecuteMsg } from '@dao-dao/types/contracts/cw20-gov'
 import { C4_GROUP_CODE_ID, CW20_CODE_ID, STAKE_CODE_ID } from './constants'
@@ -27,7 +18,7 @@
   InstantiateMsg as MultisigInstantiateMsg,
   Member,
 } from '@dao-dao/types/contracts/cw3-multisig'
-<<<<<<< HEAD
+import { isAminoMsgWithdrawValidatorCommission } from '@cosmjs/stargate'
 import { MintMsg } from 'types/messages'
 import {
   MessageMap,
@@ -41,9 +32,6 @@
   convertDenomToMicroDenom,
 } from './conversion'
 import { memoForProposal } from 'models/proposal/proposal'
-=======
-import { isAminoMsgWithdrawValidatorCommission } from '@cosmjs/stargate'
->>>>>>> d9ea70b3
 
 const DENOM = convertDenomToHumanReadableDenom(
   process.env.NEXT_PUBLIC_STAKING_DENOM || ''
@@ -107,37 +95,6 @@
   return {
     bank,
   }
-}
-
-export function parseEncodedMessage(base64String?: string) {
-  if (base64String) {
-    const stringMessage = fromBase64(base64String)
-    const jsonMessage = fromAscii(stringMessage)
-    if (jsonMessage) {
-      return JSON.parse(jsonMessage)
-    }
-  }
-  return undefined
-}
-
-export function decodeMessages(proposal: ProposalResponse): string {
-  const decodedMessageArray: any[] = []
-  const proposalMsgs = Object.values(proposal.msgs)
-  for (const msgObj of proposalMsgs) {
-    const base64Msg = (msgObj as any)?.wasm?.execute?.msg
-    const msg = parseEncodedMessage(base64Msg)
-    if (msg) {
-      decodedMessageArray.push({
-        wasm: {
-          execute: {
-            msg
-          }
-        }
-      })
-    }
-  }
-  const decodedMessages = decodedMessageArray.length ? decodedMessageArray : proposalMsgs
-  return JSON.stringify(decodedMessages, undefined, 2)
 }
 
 export function makeExecutableMintMessage(
@@ -348,48 +305,6 @@
   return messageString
 }
 
-<<<<<<< HEAD
-export function isBankMsg(msg?: CosmosMsgFor_Empty): msg is { bank: BankMsg } {
-  return (msg as any).bank !== undefined
-}
-
-export function isBurnMsg(msg?: BankMsg): msg is {
-  burn: {
-    amount: Coin[]
-    [k: string]: unknown
-  }
-} {
-  return (msg as any)?.burn !== undefined
-}
-
-export function isSendMsg(msg?: BankMsg): msg is {
-  send: {
-    amount: Coin[]
-    to_address: string
-    [k: string]: unknown
-  }
-} {
-  return (msg as any)?.send !== undefined
-}
-
-export function isWasmMsg(msg?: CosmosMsgFor_Empty): msg is { wasm: WasmMsg } {
-  return (msg as any)?.wasm !== undefined
-}
-
-export function isExecuteMsg(msg?: any): msg is {
-  execute: {
-    contract_addr: string
-    funds: Coin[]
-    msg: any
-  }
-} {
-  return (msg as any)?.execute !== undefined
-}
-
-export function isMintMsg(msg: any): msg is MintMsg {
-  if (isExecuteMsg(msg)) {
-    return msg.execute?.msg?.mint !== undefined
-=======
 export function parseEncodedMessage(base64String?: string) {
   if (base64String) {
     const stringMessage = fromBase64(base64String)
@@ -441,84 +356,10 @@
 function isBinaryType(msgType?: WasmMsgType): boolean {
   if (msgType) {
     return !!BINARY_WASM_TYPES[msgType]
->>>>>>> d9ea70b3
   }
   return false
 }
 
-<<<<<<< HEAD
-export function messageForDraftProposal(
-  draftProposal: ProposalMapItem,
-  govTokenAddress?: string
-) {
-  const msgs = draftProposal.messages
-    ? Object.values(draftProposal.messages).map((mapEntry) => {
-        // Spend proposals are inputted in human readable form (ex:
-        // junox). Contracts expect things in the micro form (ex: ujunox)
-        // so we, painfully, do some conversions:
-        if (mapEntry.messageType === ProposalMessageType.Spend) {
-          // Without doing a deep copy here we run the risk of modifying
-          // fields of the message which are displayed in the UI.
-          let microMessage = JSON.parse(JSON.stringify(mapEntry.message))
-          const bank = (microMessage as any).bank as BankMsg
-          if (!bank) {
-            return
-          }
-
-          let amounts: Coin[]
-          let variant: string
-          if ('send' in bank) {
-            amounts = (bank as any).send.amount
-            variant = 'send'
-          } else if ('burn' in bank) {
-            amounts = (bank as any).burn.amount
-            variant = 'burn'
-          } else {
-            console.error(`unexpected bank message: (${JSON.stringify(bank)})`)
-            return
-          }
-
-          const microAmounts = amounts.map((coin) => {
-            const microCoin = coin
-            microCoin.amount = convertDenomToMicroDenom(coin.amount)
-            microCoin.denom = convertDenomToContractReadableDenom(coin.denom)
-            return microCoin
-          }) as Coin[]
-
-          ;(((microMessage as any).bank as any)[variant] as any).amount =
-            microAmounts
-
-          return microMessage
-        }
-        if (mapEntry.messageType === ProposalMessageType.Mint) {
-          const mintMessage = JSON.parse(JSON.stringify(mapEntry.message))
-          console.log(mintMessage)
-          if (mintMessage?.mint?.amount) {
-            mintMessage.mint.amount = convertDenomToMicroDenom(
-              mintMessage.mint.amount
-            )
-          }
-          return makeExecutableMintMessage(
-            mintMessage,
-            govTokenAddress as string
-          )
-        }
-        return mapEntry.message
-      })
-    : []
-  const proposal = draftProposal.proposal
-
-  const msg: Record<string, unknown> = {
-    title: proposal.title,
-    description: proposal.description,
-    msgs,
-  }
-  return msg as any
-}
-
-export const getMintRecipient = (mintMsg?: MessageMapEntry) => {
-  return mintMsg?.message?.mint?.recipient
-=======
 export function decodeMessages(
   proposal: ProposalResponse
 ): { [key: string]: any }[] {
@@ -560,5 +401,117 @@
 export function decodedMessagesString(proposal: ProposalResponse): string {
   const decodedMessageArray = decodeMessages(proposal)
   return JSON.stringify(decodedMessageArray, undefined, 2)
->>>>>>> d9ea70b3
+}
+
+export function isBankMsg(msg?: CosmosMsgFor_Empty): msg is { bank: BankMsg } {
+  return (msg as any).bank !== undefined
+}
+
+export function isBurnMsg(msg?: BankMsg): msg is {
+  burn: {
+    amount: Coin[]
+    [k: string]: unknown
+  }
+} {
+  return (msg as any)?.burn !== undefined
+}
+
+export function isSendMsg(msg?: BankMsg): msg is {
+  send: {
+    amount: Coin[]
+    to_address: string
+    [k: string]: unknown
+  }
+} {
+  return (msg as any)?.send !== undefined
+}
+
+export function isExecuteMsg(msg?: any): msg is {
+  execute: {
+    contract_addr: string
+    funds: Coin[]
+    msg: any
+  }
+} {
+  return (msg as any)?.execute !== undefined
+}
+
+export function isMintMsg(msg: any): msg is MintMsg {
+  if (isExecuteMsg(msg)) {
+    return msg.execute?.msg?.mint !== undefined
+  }
+  return false
+}
+
+export function messageForDraftProposal(
+  draftProposal: ProposalMapItem,
+  govTokenAddress?: string
+) {
+  const msgs = draftProposal.messages
+    ? Object.values(draftProposal.messages).map((mapEntry) => {
+        // Spend proposals are inputted in human readable form (ex:
+        // junox). Contracts expect things in the micro form (ex: ujunox)
+        // so we, painfully, do some conversions:
+        if (mapEntry.messageType === ProposalMessageType.Spend) {
+          // Without doing a deep copy here we run the risk of modifying
+          // fields of the message which are displayed in the UI.
+          let microMessage = JSON.parse(JSON.stringify(mapEntry.message))
+          const bank = (microMessage as any).bank as BankMsg
+          if (!bank) {
+            return
+          }
+
+          let amounts: Coin[]
+          let variant: string
+          if ('send' in bank) {
+            amounts = (bank as any).send.amount
+            variant = 'send'
+          } else if ('burn' in bank) {
+            amounts = (bank as any).burn.amount
+            variant = 'burn'
+          } else {
+            console.error(`unexpected bank message: (${JSON.stringify(bank)})`)
+            return
+          }
+
+          const microAmounts = amounts.map((coin) => {
+            const microCoin = coin
+            microCoin.amount = convertDenomToMicroDenom(coin.amount)
+            microCoin.denom = convertDenomToContractReadableDenom(coin.denom)
+            return microCoin
+          }) as Coin[]
+
+          ;(((microMessage as any).bank as any)[variant] as any).amount =
+            microAmounts
+
+          return microMessage
+        }
+        if (mapEntry.messageType === ProposalMessageType.Mint) {
+          const mintMessage = JSON.parse(JSON.stringify(mapEntry.message))
+          console.log(mintMessage)
+          if (mintMessage?.mint?.amount) {
+            mintMessage.mint.amount = convertDenomToMicroDenom(
+              mintMessage.mint.amount
+            )
+          }
+          return makeExecutableMintMessage(
+            mintMessage,
+            govTokenAddress as string
+          )
+        }
+        return mapEntry.message
+      })
+    : []
+  const proposal = draftProposal.proposal
+
+  const msg: Record<string, unknown> = {
+    title: proposal.title,
+    description: proposal.description,
+    msgs,
+  }
+  return msg as any
+}
+
+export const getMintRecipient = (mintMsg?: MessageMapEntry) => {
+  return mintMsg?.message?.mint?.recipient
 }