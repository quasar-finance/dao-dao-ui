import { toBase64, toAscii } from '@cosmjs/encoding'
import { convertDenomToHumanReadableDenom } from './conversion'
import {
  BankMsg,
  Coin,
  CosmosMsgFor_Empty,
  ExecuteMsg,
  InstantiateMsg as DaoInstantiateMsg,
  Cw20Coin,
  Duration,
  WasmMsg,
  Uint128,
} from '@dao-dao/types/contracts/cw3-dao'
import { ExecuteMsg as MintExecuteMsg } from '@dao-dao/types/contracts/cw20-gov'
<<<<<<< HEAD
import { C4_GROUP_CODE_ID, CW20_CODE_ID, STAKE_CODE_ID } from './constants'
import {
  InstantiateMsg as MultisigInstantiateMsg,
  Member,
} from '@dao-dao/types/contracts/cw3-multisig'
=======
import { CW20_CODE_ID, STAKE_CODE_ID } from './constants'
import { MintMsg } from 'types/messages'
>>>>>>> b991bcc6

const DENOM = convertDenomToHumanReadableDenom(
  process.env.NEXT_PUBLIC_STAKING_DENOM || ''
)

export const TYPE_KEY = '@type'
export const BANK_SEND_TYPE = '/cosmos.bank.v1beta1.MsgSend'
export const MAX_LABEL_LEN = 64

export function makeBankMessage(
  amount: string,
  to_address: string,
  from_address: string,
  denom = DENOM
): BankMsg {
  return {
    send: {
      amount: [
        {
          amount,
          denom,
        },
      ],
      [TYPE_KEY]: BANK_SEND_TYPE,
      from_address,
      to_address,
    },
  }
}

// This function mutates its input message
export function makeWasmMessage(message: { wasm: any }): {
  wasm: WasmMsg
} {
  // We need to encode Wasm Execute, Instantiate, and Migrate messages
  let msg = message
  if (message?.wasm?.execute) {
    msg.wasm.execute.msg = toBase64(
      toAscii(JSON.stringify(message.wasm.execute.msg))
    )
  } else if (message?.wasm?.instantiate) {
    msg.wasm.instantiate.msg = toBase64(
      toAscii(JSON.stringify(message.wasm.instantiate.msg))
    )
  } else if (message.wasm.migrate) {
    msg.wasm.migrate.msg = toBase64(
      toAscii(JSON.stringify(message.wasm.migrate.msg))
    )
  }
  // Messages such as update or clear admin pass through without modification
  return msg
}

export function makeSpendMessage(
  amount: string,
  to_address: string,
  from_address: string,
  denom = DENOM
): CosmosMsgFor_Empty {
  const bank: BankMsg = makeBankMessage(amount, to_address, from_address, denom)
  return {
    bank,
  }
}

export function makeExecutableMintMessage(
  msg: MintExecuteMsg,
  contract_addr: string
): CosmosMsgFor_Empty {
  return {
    wasm: {
      execute: {
        contract_addr,
        msg: toBase64(toAscii(JSON.stringify(msg))),
        funds: [],
      },
    },
  }
}

export function makeMintMessage(
  amount: string,
  to_address: string
): MintExecuteMsg {
  const msg: MintExecuteMsg = {
    mint: {
      amount,
      recipient: to_address,
    },
  }
  return msg
}

export function validDaoInstantiateMessageParams(
  name?: string,
  description?: string,
  tokenName?: string,
  tokenSymbol?: string,
  owners?: Cw20Coin[],
  percentage?: string | number,
  max_voting_period?: Duration,
  proposal_deposit_amount?: string | number
): boolean {
  return false
}

// Instantiate message for a DAO that is using an existing cw20 token
// as its governance token.
export function makeDaoInstantiateWithExistingTokenMessage(
  name: string,
  description: string,
  tokenAddress: string,
  percentage: string | number,
  max_voting_period: Duration,
  unstaking_duration: Duration,
  proposal_deposit_amount: string | number,
  refund_failed_proposals: boolean
): DaoInstantiateMsg {
  if (typeof percentage === 'number') {
    percentage = `${percentage}`
  }
  if (typeof proposal_deposit_amount === 'number') {
    proposal_deposit_amount = `${proposal_deposit_amount}`
  }
  const msg: DaoInstantiateMsg = {
    name,
    description,
    gov_token: {
      use_existing_cw20: {
        addr: tokenAddress,
        label: `dao_${name}_staking_contract`,
        stake_contract_code_id: STAKE_CODE_ID,
        unstaking_duration,
      },
    },
    threshold: {
      absolute_percentage: {
        percentage,
      },
    },
    max_voting_period,
    proposal_deposit_amount,
    refund_failed_proposals,
  }
  return msg
}

// Instantiate message for a DAO which is creating a new cw20 token to
// use as its governance token.
export function makeDaoInstantiateWithNewTokenMessage(
  name: string,
  description: string,
  tokenName: string,
  tokenSymbol: string,
  owners: Cw20Coin[],
  dao_initial_balance: Uint128,
  percentage: string | number,
  max_voting_period: Duration,
  unstaking_duration: Duration,
  proposal_deposit_amount: string | number,
  refund_failed_proposals: boolean
): DaoInstantiateMsg {
  if (typeof percentage === 'number') {
    percentage = `${percentage}`
  }
  if (typeof proposal_deposit_amount === 'number') {
    proposal_deposit_amount = `${proposal_deposit_amount}`
  }
  const msg: DaoInstantiateMsg = {
    name,
    description,
    gov_token: {
      instantiate_new_cw20: {
        cw20_code_id: CW20_CODE_ID,
        label: tokenName,
        msg: {
          name: tokenName,
          symbol: tokenSymbol,
          decimals: 6,
          initial_balances: owners,
        },
        stake_contract_code_id: STAKE_CODE_ID,
        initial_dao_balance: dao_initial_balance,
        unstaking_duration,
      },
    },
    threshold: {
      absolute_percentage: {
        percentage,
      },
    },
    max_voting_period,
    proposal_deposit_amount,
    refund_failed_proposals,
  }
  return msg
}

export function makeMultisigInstantiateMessage(
  name: string,
  description: string,
  voters: Member[],
  threshold: number,
  max_voting_period: number
): MultisigInstantiateMsg {
  return {
    name,
    description,
    group: {
      instantiate_new_group: {
        code_id: C4_GROUP_CODE_ID,
        label: name,
        voters,
      },
    },
    threshold: {
      absolute_count: {
        weight: threshold,
      },
    },
    max_voting_period: {
      time: max_voting_period,
    },
  }
}

export interface MessageAction {
  label: string
  id: string
  execute: () => void
  href: string
  isEnabled: () => boolean
}

export function labelForAmount(amount: Coin[]): string {
  if (!amount?.length) {
    return ''
  }
  return amount
    .map((coin) => `${coin.amount !== '' ? coin.amount : '0'} ${coin.denom}`)
    .join(', ')
}

export function labelForMessage(
  msg?: CosmosMsgFor_Empty | ExecuteMsg | MintExecuteMsg,
  defaultMessage = ''
): string {
  if (!msg) {
    return defaultMessage
  }
  // TODO(gavin.doughtie): i18n
  const anyMsg: any = msg
  let messageString = ''
  if (anyMsg.bank) {
    if (anyMsg.bank.send) {
      messageString = `${labelForAmount(anyMsg.bank.send.amount)} -> ${
        anyMsg.bank.send.to_address
      }`
    } else if (anyMsg.bank.burn) {
      messageString = `${labelForAmount(anyMsg.bank.burn.amount)} -> 🔥`
    }
  } else if (anyMsg.mint) {
    messageString = `${anyMsg.mint.amount} -> ${anyMsg.mint.recipient}`
  } else if (anyMsg.custom) {
    const customMap: { [k: string]: any } = anyMsg.custom
    messageString = Object.entries(customMap)
      .map(([key, value]) => `${key}: ${JSON.stringify(value)}`)
      .join(', ')
    messageString = messageString.slice(0, MAX_LABEL_LEN) || ''
  }
  return messageString
}

export function isBankMsg(msg?: CosmosMsgFor_Empty): msg is { bank: BankMsg } {
  return (msg as any).bank !== undefined
}

export function isBurnMsg(msg?: BankMsg): msg is {
  burn: {
    amount: Coin[]
    [k: string]: unknown
  }
} {
  return (msg as any)?.burn !== undefined
}

export function isSendMsg(msg?: BankMsg): msg is {
  send: {
    amount: Coin[]
    to_address: string
    [k: string]: unknown
  }
} {
  return (msg as any)?.send !== undefined
}

export function isWasmMsg(msg?: CosmosMsgFor_Empty): msg is { wasm: WasmMsg } {
  return (msg as any)?.wasm !== undefined
}

export function isExecuteMsg(msg?: any): msg is {
  execute: {
    contract_addr: string
    funds: Coin[]
    msg: any
  }
} {
  return (msg as any)?.execute !== undefined
}

export function isMintMsg(msg: any): msg is MintMsg {
  if (isExecuteMsg(msg)) {
    return msg.execute?.msg?.mint !== undefined
  }
  return false
}<|MERGE_RESOLUTION|>--- conflicted
+++ resolved
@@ -12,16 +12,12 @@
   Uint128,
 } from '@dao-dao/types/contracts/cw3-dao'
 import { ExecuteMsg as MintExecuteMsg } from '@dao-dao/types/contracts/cw20-gov'
-<<<<<<< HEAD
 import { C4_GROUP_CODE_ID, CW20_CODE_ID, STAKE_CODE_ID } from './constants'
 import {
   InstantiateMsg as MultisigInstantiateMsg,
   Member,
 } from '@dao-dao/types/contracts/cw3-multisig'
-=======
-import { CW20_CODE_ID, STAKE_CODE_ID } from './constants'
 import { MintMsg } from 'types/messages'
->>>>>>> b991bcc6
 
 const DENOM = convertDenomToHumanReadableDenom(
   process.env.NEXT_PUBLIC_STAKING_DENOM || ''
