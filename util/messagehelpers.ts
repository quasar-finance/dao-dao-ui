--- conflicted
+++ resolved
@@ -1,8 +1,4 @@
-<<<<<<< HEAD
-import { BankMsg, CosmosMsgFor_Empty_1 } from 'types/cw3'
-=======
 import { BankMsg, Coin, CosmosMsgFor_Empty_1 } from 'types/cw3'
->>>>>>> 6994def5
 
 const DAO_ADDRESS = process.env.NEXT_PUBLIC_DAO_CONTRACT_ADDRESS || ''
 const DENOM = process.env.NEXT_PUBLIC_STAKING_DENOM || ''
@@ -50,8 +46,6 @@
   action: () => void
   href: string
   enabled: () => boolean
-<<<<<<< HEAD
-=======
 }
 
 export function labelForAmount(amount: Coin[]): string {
@@ -87,5 +81,4 @@
     messageString = messageString.slice(0, MAX_LABEL_LEN) || '(Custom)'
   }
   return messageString
->>>>>>> 6994def5
 }