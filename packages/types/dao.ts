import { TFunction } from 'next-i18next'
import { ComponentType } from 'react'
import {
  FieldError,
  FieldErrors,
  FieldPath,
  FieldPathValue,
  FieldValues,
  FormState,
  UseFormRegister,
  UseFormReturn,
  UseFormSetValue,
} from 'react-hook-form'

import { ContractVersion } from './chain'
import { ModuleInstantiateInfo } from './contracts/common'
import { InstantiateMsg as DaoCoreV2InstantiateMsg } from './contracts/DaoCore.v2'
import { ProposalModuleAdapter } from './proposal-module-adapter'
import { DaoCardProps, SuspenseLoaderProps } from './stateless'
import { VotingModuleAdapter } from './voting-module-adapter'

// Used in DaoInfoContext in @dao-dao/stateful/components/DaoPageWrapper
export interface DaoInfo {
  chainId: string
  bech32Prefix: string
  coreAddress: string
  coreVersion: ContractVersion
  votingModuleAddress: string
  votingModuleContractName: string
  proposalModules: ProposalModule[]
  name: string
  description: string
  imageUrl: string | null
  created: Date | undefined

  parentDao: DaoParentInfo | null
}

export interface DaoParentInfo {
  coreAddress: string
  coreVersion: ContractVersion
  name: string
  imageUrl?: string | null
  parentDao?: DaoParentInfo | null

  // Whether or not this parent has registered its child as a SubDAO.
  registeredSubDao: boolean
}

// Used in @dao-dao/stateful/components/DaoPageWrapper to serialize DaoInfo loaded
// via static props (@dao-dao/stateful/server/makeGetDaoStaticProps) to be fed
// into DaoPageWrapper and available in the UI via DaoInfoContext.
export interface DaoInfoSerializable extends Omit<DaoInfo, 'created'> {
  // Created needs to be serialized and de-serialized.
  created: string | null
}

export interface NftCardInfo {
  collection: {
    address: string
    name: string
  }
  tokenId: string
  owner?: string
  externalLink?: {
    href: string
    name: string
  }
  imageUrl?: string
  floorPrice?: {
    amount: number
    denom: string
  }
  name: string
  chainId: string
}

export interface ProposalModule {
  contractName: string
  version: ContractVersion | null
  address: string
  prefix: string
  // If set, this uses a pre-propose module.
  preProposeAddress: string | null
}

export interface ProposalPrefill<FormData> {
  // Proposal module adapter ID
  id: string
  // Proposal module adapter proposal creation form data
  data: FormData
}

export interface ProposalDraft<FormData = any> {
  name: string
  createdAt: number
  lastUpdatedAt: number
  proposal: ProposalPrefill<FormData>
}

//! Create DAO

export type CreateDaoCustomValidator = (setNewErrors: boolean) => void

export interface CreateDaoContext<
  VotingModuleAdapterModuleData extends FieldValues = any
> {
  form: UseFormReturn<NewDao<VotingModuleAdapterModuleData>>
  availableVotingModuleAdapters: Pick<
    Required<VotingModuleAdapter>,
    'id' | 'daoCreation'
  >[]
  votingModuleDaoCreationAdapter: Required<VotingModuleAdapter>['daoCreation']
  proposalModuleDaoCreationAdapters: Required<ProposalModuleAdapter>['daoCreation'][]
  generateInstantiateMsg: () => DaoCoreV2InstantiateMsg
  setCustomValidator: (fn: CreateDaoCustomValidator) => void
  SuspenseLoader: ComponentType<SuspenseLoaderProps>
}

export interface NewDao<VotingModuleAdapterData extends FieldValues = any> {
  name: string
  description: string
  imageUrl?: string
  votingModuleAdapter: {
    id: string
    data: VotingModuleAdapterData
  }
  proposalModuleAdapters: {
    id: string
    data: any
  }[]
  advancedVotingConfigEnabled: boolean
}

export interface NewDaoTier {
  name: string
  weight: number
  members: NewDaoTierMember[]
  // For custom errors.
  _error?: undefined
}

export interface NewDaoTierMember {
  address: string
}

export interface DaoCreationGovernanceConfigInputProps<
  VotingModuleAdapterData extends FieldValues = any
> {
  data: VotingModuleAdapterData
  // Used within a voting module adapter, so it's safe to apply the data
  // generic.
  context: CreateDaoContext<VotingModuleAdapterData>
}

export interface DaoCreationGovernanceConfigReviewProps<
  VotingModuleAdapterData extends FieldValues = any
> {
  // Used within a voting module adapter, so it's safe to apply the data
  // generic.
  newDao: NewDao<VotingModuleAdapterData>
  data: VotingModuleAdapterData
}

export interface DaoCreationVotingConfigItemInputProps<
  ModuleData extends FieldValues = any
> {
  // Used within voting and proposal module adapters, so the data generic passed
  // in may not necessarily be the voting module adapter data. Must use `any`.
  newDao: NewDao<any>
  data: ModuleData
  register: UseFormRegister<ModuleData>
  setValue: UseFormSetValue<ModuleData>
  watch: <TFieldName extends FieldPath<ModuleData>>(
    name: TFieldName,
    defaultValue?: FieldPathValue<ModuleData, TFieldName>
  ) => FieldPathValue<ModuleData, TFieldName>
  errors?: FormState<ModuleData>['errors']
}

export interface DaoCreationVotingConfigItemReviewProps<
  ModuleData extends FieldValues = any
> {
  // Used within voting and proposal module adapters, so the data generic passed
  // in may not necessarily be the voting module adapter data. Must use `any`.
  newDao: NewDao<any>
  data: ModuleData
}

export interface DaoCreationVotingConfigItem<
  ModuleData extends FieldValues = any
> {
  // Used within voting and proposal module adapters, so the data generic passed
  // in may not necessarily be the voting module adapter data. Must use `any`.
  onlyDisplayCondition?: (newDao: NewDao<any>) => boolean
  Icon: ComponentType
  nameI18nKey: string
  descriptionI18nKey: string
  tooltipI18nKey?: string
  Input: ComponentType<DaoCreationVotingConfigItemInputProps<ModuleData>>
  getInputError: (errors?: FieldErrors<ModuleData>) => FieldError | undefined
  Review: ComponentType<DaoCreationVotingConfigItemReviewProps<ModuleData>>
  getReviewClassName?: (data: ModuleData) => string
}

export type DaoCreationGetInstantiateInfo<
  ModuleData extends FieldValues = any
> = (
  // Used within voting and proposal module adapters, so the data generic passed
  // in may not necessarily be the voting module adapter data. Must use `any`.
  newDao: NewDao<any>,
  data: ModuleData,
  t: TFunction
) => ModuleInstantiateInfo

export type DaoCreatedCardProps = Omit<
  DaoCardProps,
  'follow' | 'LinkWrapper' | 'IconButtonLink'
>

<<<<<<< HEAD
export type DaoPayrollConfig = {
  type: string
  data?: Record<string, unknown>
=======
export enum DaoTabId {
  Home = '',
  Proposals = 'proposals',
  Treasury = 'treasury',
  Subdaos = 'subdaos',
  Members = 'members',
  Payroll = 'payroll',
  Staked = 'staked',
}

export type DaoTab = {
  // ID used in URL hash.
  id: DaoTabId
  label: string
  Icon: ComponentType<{ className: string }>
}

export type DaoTabWithComponent = DaoTab & {
  Component: ComponentType
}

export enum DaoPageMode {
  Dapp = 'dapp',
  Sda = 'sda',
>>>>>>> dafa7782
}<|MERGE_RESOLUTION|>--- conflicted
+++ resolved
@@ -218,11 +218,11 @@
   'follow' | 'LinkWrapper' | 'IconButtonLink'
 >
 
-<<<<<<< HEAD
 export type DaoPayrollConfig = {
   type: string
   data?: Record<string, unknown>
-=======
+}
+
 export enum DaoTabId {
   Home = '',
   Proposals = 'proposals',
@@ -247,5 +247,4 @@
 export enum DaoPageMode {
   Dapp = 'dapp',
   Sda = 'sda',
->>>>>>> dafa7782
 }