// eslint-disable-next-line regex/invalid
import { ComponentType, FunctionComponent } from 'react'
import { FieldErrors } from 'react-hook-form'
import { TFunction } from 'react-i18next'

import { CosmosMsgFor_Empty } from './contracts/common'
import { DaoInfo } from './dao'

// Actions defined in the core actions system (@dao-dao/stateful/actions). These
// are provided in the top-level ActionsProvider.
export enum CoreActionKey {
  Spend = 'spend',
  StakingActions = 'stakingActions',
  ManageCw20 = 'manageCw20',
  ManageCw721 = 'manageCw721',
  TransferNft = 'transferNft',
  MintNft = 'mintNft',
  BurnNft = 'burnNft',
  ManageSubDaos = 'manageSubDaos',
  UpdateInfo = 'updateInfo',
  Instantiate = 'instantiate',
  Execute = 'execute',
  Migrate = 'migrate',
  UpdateAdmin = 'updateAdmin',
  AuthzAuthorization = 'authzAuthorization',
  AuthzExec = 'authzExec',
  ValidatorActions = 'validatorActions',
  Custom = 'custom',
  PerformTokenSwap = 'performTokenSwap',
  WithdrawTokenSwap = 'withdrawTokenSwap',
  ManageStorageItems = 'manageStorageItems',
  GovernanceVote = 'governanceVote',
<<<<<<< HEAD
  ManagePayroll = 'managePayroll',
  ManageVesting = 'manageVesting',
=======
  WyndSwap = 'wyndSwap',
>>>>>>> f1331048
  DaoAdminExec = 'daoAdminExec',
}

// Actions defined in voting or proposal module adapters.
export enum AdapterActionKey {
  ManageMembers = 'manageMembers',
  Mint = 'mint',
  UpdatePreProposeConfig = 'updatePreProposeConfig',
  UpdateProposalConfig = 'updateProposalConfig',
}

export type ActionKey = CoreActionKey | AdapterActionKey

export interface ActionAndData {
  action: Action
  data: any
}

export interface ActionKeyAndData {
  key: ActionKey
  data: any
}

// A component which will render an action's input form.
export type ActionComponentProps<O = undefined, D = any> = {
  fieldNamePrefix: string
  allActionsWithData: ActionKeyAndData[]
  index: number
  data: D
} & (
  | {
      isCreating: true
      onRemove: () => void
      errors: FieldErrors
      addAction: (action: ActionKeyAndData) => void
    }
  | {
      isCreating: false
      onRemove?: undefined
      errors?: undefined
      addAction?: undefined
    }
) &
  (O extends undefined ? {} : { options: O })

// eslint-disable-next-line regex/invalid
export type ActionComponent<O = undefined, D = any> = FunctionComponent<
  ActionComponentProps<O, D>
>

export type UseDefaults<D extends {} = any> = () => D

export type UseTransformToCosmos<D extends {} = any> = () => (
  data: D
) => CosmosMsgFor_Empty | undefined

export interface DecodeCosmosMsgNoMatch {
  match: false
  data?: never
}
export interface DecodeCosmosMsgMatch<D extends {} = any> {
  match: true
  data: D
}
export type UseDecodedCosmosMsg<D extends {} = any> = (
  msg: Record<string, any>
) => DecodeCosmosMsgNoMatch | DecodeCosmosMsgMatch<D>

export interface Action<Data extends {} = any, Options extends {} = any> {
  key: ActionKey
  Icon: ComponentType
  label: string
  description: string
  Component: ActionComponent<Options, Data>
  // Hook to get default fields for form display.
  useDefaults: UseDefaults<Data>
  // Hook to make function to convert action data to CosmosMsgFor_Empty.
  useTransformToCosmos: UseTransformToCosmos<Data>
  // Hook to make function to convert decoded msg to form display fields.
  useDecodedCosmosMsg: UseDecodedCosmosMsg<Data>
}

export enum ActionOptionsContextType {
  Dao = 'dao',
  Wallet = 'wallet',
}

export type ActionOptionsContext =
  | {
      type: ActionOptionsContextType.Dao
      info: DaoInfo
    }
  | {
      type: ActionOptionsContextType.Wallet
    }

export type ActionOptions<ExtraOptions extends {} = {}> = ExtraOptions & {
  t: TFunction
  chainId: string
  bech32Prefix: string
  // coreAddress if context.type === Dao
  // walletAddress if context.type === Wallet
  address: string
  context: ActionOptionsContext
}

export type ActionMaker<Data extends {} = any, ExtraOptions extends {} = {}> = (
  options: ActionOptions<ExtraOptions>
) => Action<Data> | null

// React context/provider system for actions.

export interface IActionsContext {
  options: ActionOptions
  actions: Action[]
}

export type LoadedAction = {
  action: Action
  transform: ReturnType<UseTransformToCosmos>
  defaults: ReturnType<UseDefaults>
}
export type LoadedActions = Partial<Record<ActionKey, LoadedAction>><|MERGE_RESOLUTION|>--- conflicted
+++ resolved
@@ -30,12 +30,9 @@
   WithdrawTokenSwap = 'withdrawTokenSwap',
   ManageStorageItems = 'manageStorageItems',
   GovernanceVote = 'governanceVote',
-<<<<<<< HEAD
   ManagePayroll = 'managePayroll',
   ManageVesting = 'manageVesting',
-=======
   WyndSwap = 'wyndSwap',
->>>>>>> f1331048
   DaoAdminExec = 'daoAdminExec',
 }
 
