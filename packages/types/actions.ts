--- conflicted
+++ resolved
@@ -30,12 +30,9 @@
   WithdrawTokenSwap = 'withdrawTokenSwap',
   ManageStorageItems = 'manageStorageItems',
   GovernanceVote = 'governanceVote',
-<<<<<<< HEAD
   ManagePayroll = 'managePayroll',
   ManageVesting = 'manageVesting',
-=======
   DaoAdminExec = 'daoAdminExec',
->>>>>>> e79702a1
 }
 
 // Actions defined in voting or proposal module adapters.
