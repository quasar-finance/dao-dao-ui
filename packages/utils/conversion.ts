import { fromBech32, toBech32, toHex } from '@cosmjs/encoding'
import { TFunction } from 'next-i18next'
import { Loadable } from 'recoil'

import {
  CachedLoadable,
  Duration,
  DurationUnits,
  DurationWithUnits,
  LoadingData,
  LoadingDataWithError,
} from '@dao-dao/types'
import { Expiration } from '@dao-dao/types/contracts/common'

import { IPFS_GATEWAY_TEMPLATE } from './constants'

export function convertMicroDenomToDenomWithDecimals(
  amount: number | string,
  decimals: number
) {
  if (typeof amount === 'string') {
    amount = Number(amount)
  }
  amount = amount / Math.pow(10, decimals)
  return isNaN(amount) ? 0 : amount
}

export function convertDenomToMicroDenomWithDecimals(
  amount: number | string,
  decimals: number
) {
  if (typeof amount === 'string') {
    amount = Number(amount)
  }
  // Need to round. Example: `8.029409 * Math.pow(10, 6)`.
  amount = Math.round(amount * Math.pow(10, decimals))
  return isNaN(amount) ? 0 : amount
}

export function convertFromMicroDenom(denom: string) {
  return denom?.substring(1).toUpperCase()
}

export function convertToFixedDecimals(amount: number | string): string {
  if (typeof amount === 'string') {
    amount = Number(amount)
  }
  if (amount > 0.01) {
    return amount.toFixed(2)
  } else return String(amount)
}

export const expirationAtTimeToSecondsFromNow = (exp: Expiration) => {
  if (!('at_time' in exp)) {
    return
  }

  const end = Number(exp['at_time'])
  const nowSeconds = new Date().getTime() / 1000
  const endSeconds = end / 1000000000

  return endSeconds - nowSeconds
}

export const zeroPad = (num: number, target: number) => {
  const s = num.toString()
  if (s.length >= target) {
    return s
  }
  return '0'.repeat(target - s.length) + s
}

export const spacePad = (number: string, target: number) =>
  number.length >= length ? number : ' '.repeat(target - number.length) + number

export const convertDurationWithUnitsToDuration = ({
  units,
  value,
}: DurationWithUnits): { time: number } => {
  let time
  switch (units) {
    case DurationUnits.Seconds:
      time = value
      break
    case DurationUnits.Minutes:
      time = value * 60
      break
    case DurationUnits.Hours:
      time = value * 60 * 60
      break
    case DurationUnits.Days:
      time = value * 60 * 60 * 24
      break
    case DurationUnits.Weeks:
      time = value * 60 * 60 * 24 * 7
      break
    default:
      throw new Error(`Unsupported duration unit: ${units}`)
  }
  return { time }
}

export const convertDurationWithUnitsToHumanReadableString = (
  t: TFunction,
  { units, value }: DurationWithUnits
): string =>
  `${value} ${t(`unit.${units}`, {
    count: value,
  }).toLocaleLowerCase()}`

// Convert Recoil loadable into our generic data loader type.
export const loadableToLoadingData = <T>(
  loadable: CachedLoadable<T> | Loadable<T>,
  defaultValue: T,
  onError?: (error: any) => void
): LoadingData<T> => {
  if (loadable.state === 'hasError') {
    onError?.(loadable.contents)
  }

  return loadable.state === 'loading' ||
    // If on server, start by loading to prevent hyration error.
    typeof window === 'undefined'
    ? { loading: true }
    : loadable.state === 'hasValue'
    ? {
        loading: false,
        updating: 'updating' in loadable ? loadable.updating : undefined,
        data: loadable.contents,
      }
<<<<<<< HEAD
    : {
        loading: false,
        data: defaultValue,
      }
=======
    : { loading: false, data: defaultValue }
>>>>>>> 9aca079d
}

// Convert Recoil loadable into our generic data loader with error type.
export const loadableToLoadingDataWithError = <T>(
  loadable: CachedLoadable<T> | Loadable<T>
): LoadingDataWithError<T> => {
  return loadable.state === 'loading' ||
    // If on server, start by loading to prevent hyration error.
    typeof window === 'undefined'
    ? { loading: true, errored: false }
    : loadable.state === 'hasValue'
    ? {
        loading: false,
<<<<<<< HEAD
        updating: 'updating' in loadable ? loadable.updating : undefined,
        errored: false,
=======
        errored: false,
        updating: 'updating' in loadable ? loadable.updating : undefined,
>>>>>>> 9aca079d
        data: loadable.contents,
      }
    : { loading: false, errored: true, error: loadable.contents }
}

export const convertExpirationToDate = (
  blocksPerYear: number,
  expiration: Expiration,
  // For converting height to rough date.
  currentBlockHeight: number
): Date | undefined =>
  'at_height' in expiration && currentBlockHeight > 0
    ? new Date(
        Date.now() +
          convertBlocksToSeconds(
            blocksPerYear,
            expiration.at_height - currentBlockHeight
          ) *
            1000
      )
    : 'at_time' in expiration
    ? // Timestamp is in nanoseconds, convert to microseconds.
      new Date(Number(expiration.at_time) / 1e6)
    : undefined

export const convertBlocksToSeconds = (blocksPerYear: number, blocks: number) =>
  Math.round((blocks / blocksPerYear) * 365 * 24 * 60 * 60)

export const convertSecondsToBlocks = (
  blocksPerYear: number,
  seconds: number
) => Math.round((seconds * blocksPerYear) / (365 * 24 * 60 * 60))

export const durationToSeconds = (blocksPerYear: number, duration: Duration) =>
  'height' in duration
    ? convertBlocksToSeconds(blocksPerYear, duration.height)
    : duration.time

// Convert IPFS protocol URL to HTTPS protocol URL using IPFS gateway.
export const transformIpfsUrlToHttpsIfNecessary = (ipfsUrl: string) =>
  ipfsUrl.startsWith('ipfs://')
    ? IPFS_GATEWAY_TEMPLATE.replace('PATH', ipfsUrl.replace('ipfs://', ''))
    : ipfsUrl

// Transform image URLs to ensure they can be accessed. They need to be using
// https protocol, not ipfs, and potentially from a whitelisted IPFS gateway.
// They only need to be from a whitelisted IPFS gateway if being used in a
// NextJS Image component (in which case proxy should also be set to true so
// that non-IPFS images are proxied through our whitelisted proxy domain).
export const toAccessibleImageUrl = (
  url: string,
  { proxy }: { proxy?: boolean } = { proxy: false }
) => {
  // If hosted locally, passthrough (probably development/test env).
  if (url.startsWith('/')) {
    return url
  }

  url = transformIpfsUrlToHttpsIfNecessary(url)

  // Convert `https://CID.ipfs.nftstorage.link` to
  // `https://nftstorage.link/ipfs/CID` because we have to explicitly whitelist
  // domains, and the CID is the part that changes.
  if (url.includes('.ipfs.nftstorage.link')) {
    const matches = url.match(/([a-zA-Z0-9]+)\.ipfs\.nftstorage\.link(.*)$/)
    if (matches?.length === 3) {
      url = `https://nftstorage.link/ipfs/${matches[1]}${matches[2]}`
      return url
    }
  }

  // If this is not an IPFS image, we can't enforce that it is coming from one
  // of our NextJS allowed image sources. Thus proxy it through a whitelisted
  // domain. This only needs to be used for images that are displayed in the
  // NextJS Image component, which is why it is optional and off by default.
  if (proxy && !url.includes('ipfs')) {
    url = `https://img-proxy.ekez.workers.dev/${url}`
  }

  return url
}

// Converts an address to its corresponding validator address.
export const toValidatorAddress = (address: string, bech32Prefix: string) => {
  try {
    return toBech32(bech32Prefix + 'valoper', fromBech32(address).data)
  } catch (err) {
    return ''
  }
}

// Convert bech32 address to general hex bech32 hash.
export const toBech32Hash = (address: string) => {
  try {
    return toHex(fromBech32(address).data)
  } catch (err) {
    return ''
  }
}

export const concatAddressStartEnd = (
  address: string,
  takeStart: number,
  takeEnd: number
) => {
  const first = address.substring(0, takeStart)
  const last = address.substring(address.length - takeEnd, address.length)
  return [first, last].filter(Boolean).join('..')
}

export const concatAddressBoth = (address: string, takeN = 7): string =>
  address && concatAddressStartEnd(address, takeN, takeN)<|MERGE_RESOLUTION|>--- conflicted
+++ resolved
@@ -128,14 +128,10 @@
         updating: 'updating' in loadable ? loadable.updating : undefined,
         data: loadable.contents,
       }
-<<<<<<< HEAD
     : {
         loading: false,
         data: defaultValue,
       }
-=======
-    : { loading: false, data: defaultValue }
->>>>>>> 9aca079d
 }
 
 // Convert Recoil loadable into our generic data loader with error type.
@@ -149,13 +145,8 @@
     : loadable.state === 'hasValue'
     ? {
         loading: false,
-<<<<<<< HEAD
-        updating: 'updating' in loadable ? loadable.updating : undefined,
-        errored: false,
-=======
         errored: false,
         updating: 'updating' in loadable ? loadable.updating : undefined,
->>>>>>> 9aca079d
         data: loadable.contents,
       }
     : { loading: false, errored: true, error: loadable.contents }
