--- conflicted
+++ resolved
@@ -2,10 +2,7 @@
   BreadcrumbCrumb,
   DaoParentInfo,
   DaoPayrollConfig,
-<<<<<<< HEAD
-=======
   DaoWebSocketChannelInfo,
->>>>>>> f1331048
 } from '@dao-dao/types'
 
 export const getParentDaoBreadcrumbs = (
@@ -58,13 +55,9 @@
     // If failed to parse as JSON, or JSON does not match expected
     // structure, return undefined.
   }
-<<<<<<< HEAD
-}
-=======
 }
 
 export const webSocketChannelNameForDao = ({
   chainId,
   coreAddress,
-}: DaoWebSocketChannelInfo) => `${chainId}_${coreAddress}`
->>>>>>> f1331048
+}: DaoWebSocketChannelInfo) => `${chainId}_${coreAddress}`