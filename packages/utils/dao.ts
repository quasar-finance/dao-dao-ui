<<<<<<< HEAD
import {
  BreadcrumbsProps,
  DaoParentInfo,
  DaoPayrollConfig,
} from '@dao-dao/types'
=======
import { BreadcrumbCrumb, DaoParentInfo } from '@dao-dao/types'
>>>>>>> dafa7782

export const getParentDaoBreadcrumbs = (
  getDaoPath: (coreAddress: string) => string,
  parentDao: DaoParentInfo | null | undefined
): BreadcrumbCrumb[] =>
  parentDao
    ? [
        ...getParentDaoBreadcrumbs(getDaoPath, parentDao.parentDao),
        {
          href: getDaoPath(parentDao.coreAddress),
          label: parentDao.name,
        },
      ]
    : []

// Converts item value from DAO's core contract to a DaoPayrollConfig object, or
// undefined if it is not formatted correctly. It is either a string with the
// payroll type, or a stringified JSON object containing the payroll `type` and
// potentially additional arbitrary `data`.
export const getPayrollConfigFromItemValue = (
  itemValue: string | null | undefined
): DaoPayrollConfig | undefined => {
  if (!itemValue || typeof itemValue !== 'string') {
    return
  }

  // Try to parse item as JSON if starts with a "{". If does not start with "{",
  // assume it's an ID string, with no data.

  if (!itemValue.startsWith('{')) {
    return {
      type: itemValue,
      data: undefined,
    }
  }

  try {
    const parsedItem = JSON.parse(itemValue)
    if (
      'type' in parsedItem &&
      typeof parsedItem.type === 'string' &&
      !!parsedItem.type &&
      // Either data does not exist or is an object.
      (!('data' in parsedItem) || typeof parsedItem.data === 'object')
    ) {
      return parsedItem
    }
  } catch {
    // If failed to parse as JSON, or JSON does not match expected
    // structure, return undefined.
  }
}<|MERGE_RESOLUTION|>--- conflicted
+++ resolved
@@ -1,12 +1,8 @@
-<<<<<<< HEAD
 import {
-  BreadcrumbsProps,
+  BreadcrumbCrumb,
   DaoParentInfo,
   DaoPayrollConfig,
 } from '@dao-dao/types'
-=======
-import { BreadcrumbCrumb, DaoParentInfo } from '@dao-dao/types'
->>>>>>> dafa7782
 
 export const getParentDaoBreadcrumbs = (
   getDaoPath: (coreAddress: string) => string,
