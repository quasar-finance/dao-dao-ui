--- conflicted
+++ resolved
@@ -160,12 +160,10 @@
 export const FOLLOWING_DAOS_API_BASE = process.env
   .NEXT_PUBLIC_FOLLOWING_DAOS_API_BASE as string
 
-<<<<<<< HEAD
 // The key for the item in the DAO core contract that contains the payroll
 // config.
 export const DAO_CORE_PAYROLL_CONFIG_ITEM_KEY = 'payroll'
-=======
+
 // Single DAO Mode
 export const SINGLE_DAO_MODE =
-  process.env.NEXT_PUBLIC_SINGLE_DAO_MODE === 'true'
->>>>>>> dafa7782
+  process.env.NEXT_PUBLIC_SINGLE_DAO_MODE === 'true'