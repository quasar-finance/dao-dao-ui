--- conflicted
+++ resolved
@@ -3,26 +3,6 @@
 // ContractVersion.V203: 2.0.3
 // https://github.com/DA0-DA0/dao-contracts/releases/tag/v2.0.3
 const junoTestnet: CodeIdConfig = {
-<<<<<<< HEAD
-  Cw20Base: 3471, // v0.16
-  Cw20Stake: 3454,
-  Cw4Group: 3472, // v0.16
-  Cw721Base: 3356,
-  CwAdminFactory: 3455,
-  DaoCore: 3457,
-  DaoPreProposeMultiple: 3460,
-  DaoPreProposeSingle: 3461,
-  DaoProposalMultiple: 3462,
-  DaoProposalSingle: 3463,
-  DaoVotingCw20Staked: 3464,
-  DaoVotingCw4: 3465,
-  DaoVotingCw721Staked: 3466,
-  DaoVotingNativeStaked: 3467,
-  CwTokenSwap: 3456,
-  // TODO: Add testnet code IDs.
-  CwPayrollFactory: -1,
-  CwVesting: -1,
-=======
   Cw20Base: 177,
   Cw20Stake: 155,
   Cw4Group: 178,
@@ -38,7 +18,9 @@
   DaoVotingCw721Staked: 174,
   DaoVotingNativeStaked: 175,
   CwTokenSwap: 161,
->>>>>>> 718e71f9
+  // TODO: Add testnet code IDs.
+  CwPayrollFactory: -1,
+  CwVesting: -1,
 }
 
 // ContractVersion.V2: 2.0.1
