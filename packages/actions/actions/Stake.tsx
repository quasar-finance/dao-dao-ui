--- conflicted
+++ resolved
@@ -1,16 +1,11 @@
 import { useCallback, useMemo } from 'react'
 import { useRecoilValue } from 'recoil'
 
-<<<<<<< HEAD
 import {
   nativeBalancesSelector,
   nativeDelegatedBalanceSelector,
 } from '@dao-dao/state'
-import { SuspenseLoader } from '@dao-dao/ui'
-=======
 import { SuspenseLoader } from '@dao-dao/common'
-import { nativeBalancesSelector } from '@dao-dao/state'
->>>>>>> 014923e9
 import {
   NATIVE_DENOM,
   StakeType,
