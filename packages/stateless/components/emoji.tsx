--- conflicted
+++ resolved
@@ -161,17 +161,10 @@
   <EmojiWrapper emoji="👔" labelI18nKey="emoji.suitAndTie" />
 )
 
-<<<<<<< HEAD
-=======
-export const LockWithPenEmoji = () => (
-  <EmojiWrapper emoji="🔏" labelI18nKey="emoji.lockWithPen" />
-)
-
 export const CycleEmoji = () => (
   <EmojiWrapper emoji="🔄" labelI18nKey="emoji.cycle" />
 )
 
->>>>>>> 9aca079d
 export const JoystickEmoji = () => (
   <EmojiWrapper emoji="🕹️" labelI18nKey="emoji.joystick" />
 )