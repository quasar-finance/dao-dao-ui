--- conflicted
+++ resolved
@@ -159,15 +159,8 @@
 
 export const SuitAndTieEmoji = () => (
   <EmojiWrapper emoji="👔" labelI18nKey="emoji.suitAndTie" />
-<<<<<<< HEAD
-=======
-)
-
-export const LockWithPenEmoji = () => (
-  <EmojiWrapper emoji="🔏" labelI18nKey="emoji.lockWithPen" />
 )
 
 export const JoystickEmoji = () => (
   <EmojiWrapper emoji="🕹️" labelI18nKey="emoji.joystick" />
->>>>>>> 54de0c99
 )