import { KeyboardDoubleArrowRight } from '@mui/icons-material'
import clsx from 'clsx'
import { createPortal } from 'react-dom'

import {
  RightSidebarContentProps,
  RightSidebarProps,
} from '@dao-dao/types/stateless/RightSidebar'

import { IconButton } from '../icon_buttons'
import { useAppContext } from './AppContext'

export * from '@dao-dao/types/stateless/RightSidebar'

<<<<<<< HEAD
export const RightSidebar = ({ wallet, setContentRef }: RightSidebarProps) => {
  const { enabled: responsiveEnabled, toggle: toggleResponsive } =
    useAppLayoutContext().responsiveRightSidebar
=======
export const RightSidebar = ({
  wallet,
  WalletFiatRampModal,
}: RightSidebarProps) => {
  const { t } = useTranslation()

  const {
    setRightSidebarRef,
    responsiveRightSidebar: {
      enabled: responsiveEnabled,
      toggle: toggleResponsive,
    },
  } = useAppContext()
>>>>>>> 9aca079d

  return (
    <>
      {/* Layer underneath that allows closing the responsive sidebar by tapping on visible parts of the page. */}
      {responsiveEnabled && (
        <div
          className="absolute top-0 right-0 bottom-0 left-0 z-[29] cursor-pointer xl:hidden"
          onClick={() => responsiveEnabled && toggleResponsive()}
        ></div>
      )}

      <div
        className={clsx(
          // General
          'no-scrollbar flex w-[90vw] flex-col items-stretch overflow-y-auto bg-background-base p-6 pt-0 transition-all duration-[225ms] sm:w-96',
          // Responsive
          'absolute top-0 bottom-0 z-30 shadow-dp8',
          responsiveEnabled
            ? 'right-0 opacity-100'
            : 'pointer-events-none -right-full opacity-0 sm:-right-96',
          // Large
          'xl:pointer-events-auto xl:relative xl:left-0 xl:shrink-0 xl:opacity-100 xl:shadow-none'
        )}
      >
        {/* Show responsive close button. */}
        <div className="fixed right-4 bottom-4 z-40 cursor-pointer rounded-full bg-background-base shadow-dp8 transition sm:right-6 sm:bottom-6 xl:hidden">
          <IconButton
            Icon={KeyboardDoubleArrowRight}
            // Match ProfileImage rounding.
            circular
            onClick={toggleResponsive}
            variant="secondary"
          />
        </div>

        {wallet}

        <div className="mt-1">
          {/* Content gets inserted here when the portal <RightSidebarContent> below is used. */}
          <div ref={setRightSidebarRef}></div>
        </div>
      </div>
    </>
  )
}

// This is a portal that teleports content, used in pages to render content in
// the right sidebar (which is located in a separate React tree due to the
// nature of `DappLayout`/`SdaLayout` managing the layout of the navigation bar,
// main page content, and right sidebar). This component uses a reference to the
// container `div` (seen above with property `ref={setRightSidebarRef}`) and
// provides a component that will funnel its `children` into a React portal
// (https://reactjs.org/docs/portals.html). `AppContext` provides a ref which
// the `RightSidebar` component above uses and the `RightSidebarContent` below
// uses. This ref is accessible via the `useAppContext` hook so that descendants
// of the context provider (such as page components) can use the
// `RightSidebarContent` component below and specify what renders in the
// sidebar. The API for a page is as simple as:
//
// export const Page = () => (
//   <>
//     <RightSidebarContent>
//       <ProfileCard title="@Modern-Edamame" />
//     </RightSidebarContent>

//     {/* ... Page content here ... */}
//   </>
// )
//
// See https://malcolmkee.com/blog/portal-to-subtree/ for an example using
// portals to render components across subtrees with similar syntax.
export const RightSidebarContent = ({ children }: RightSidebarContentProps) => {
  const container = useAppContext().rightSidebarRef
  return container.current ? createPortal(children, container.current) : null
}<|MERGE_RESOLUTION|>--- conflicted
+++ resolved
@@ -12,17 +12,7 @@
 
 export * from '@dao-dao/types/stateless/RightSidebar'
 
-<<<<<<< HEAD
-export const RightSidebar = ({ wallet, setContentRef }: RightSidebarProps) => {
-  const { enabled: responsiveEnabled, toggle: toggleResponsive } =
-    useAppLayoutContext().responsiveRightSidebar
-=======
-export const RightSidebar = ({
-  wallet,
-  WalletFiatRampModal,
-}: RightSidebarProps) => {
-  const { t } = useTranslation()
-
+export const RightSidebar = ({ wallet }: RightSidebarProps) => {
   const {
     setRightSidebarRef,
     responsiveRightSidebar: {
@@ -30,7 +20,6 @@
       toggle: toggleResponsive,
     },
   } = useAppContext()
->>>>>>> 9aca079d
 
   return (
     <>
