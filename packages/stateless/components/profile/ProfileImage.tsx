import { Edit, PersonOutline } from '@mui/icons-material'
import clsx from 'clsx'
import { forwardRef, useEffect, useState } from 'react'

import { toAccessibleImageUrl } from '@dao-dao/utils'

export interface ProfileImageProps {
  imageUrl?: string
  loading?: boolean
  size: 'xs' | 'sm' | 'lg' | 'xl'
  className?: string
  fallbackIconClassName?: string
  onClick?: () => void
  onEdit?: () => void
  rounded?: boolean
}

export const ProfileImage = forwardRef<HTMLDivElement, ProfileImageProps>(
  function ProfileImage(
    {
      imageUrl,
      loading,
      size,
      className,
      fallbackIconClassName,
      onClick,
      onEdit,
      rounded,
    },
    ref
  ) {
    const [loadedImage, setLoadedImage] = useState<string>()
    useEffect(() => {
      if (!imageUrl) {
        setLoadedImage(undefined)
        return
      }

      const onLoad = () => setLoadedImage(imageUrl)

      const image = new Image()
      image.addEventListener('load', onLoad)
      image.src = imageUrl

      // Clean up.
      return () => image.removeEventListener('load', onLoad)
    }, [imageUrl])

    const loadingImage = loading || loadedImage !== imageUrl

    // Size and rounding of container and children.
<<<<<<< HEAD
    const sizingRoundingClassNames = clsx({
      'h-8 w-8 rounded-full': size === 'xs',
      'h-10 w-10 rounded-xl': size === 'sm',
      'h-16 w-16 rounded-2xl': size === 'lg',
      'h-24 w-24 rounded-full': size === 'xl',
    })
=======
    const sizingRoundingClassNames = clsx(
      {
        'h-8 w-8 rounded-full': size === 'xs',
        'h-10 w-10 rounded-xl': size === 'sm',
        'h-16 w-16 rounded-2xl': size === 'lg',
      },
      rounded && '!rounded-full'
    )
>>>>>>> 066b05a9

    return (
      <div
        className={clsx(
          // Center icon.
          'relative flex items-center justify-center',
          (!imageUrl || loadingImage) &&
            'border border-border-interactive-disabled',
          sizingRoundingClassNames,
          // Pulse person placeholder when loading.
          loadingImage &&
            'animate-pulse border border-border-interactive-disabled',
          // Make clickable for onClick and onEdit.
          (onClick || onEdit) && 'cursor-pointer',
          // Enable group events for onEdit.
          onEdit && 'group',

          className
        )}
        onClick={onClick}
        ref={ref}
      >
        {/* Image */}
        <div
          className={clsx(
            'absolute top-0 right-0 bottom-0 left-0 bg-cover bg-center',
            onEdit && 'brightness-100 transition group-hover:brightness-[0.35]',
            sizingRoundingClassNames
          )}
          style={
            imageUrl
              ? { backgroundImage: `url(${toAccessibleImageUrl(imageUrl)})` }
              : undefined
          }
        ></div>

        {/* No image (hides underneath image always) */}
        <PersonOutline
          className={clsx(
            '!h-1/2 !w-1/2 text-icon-interactive-disabled',
            fallbackIconClassName
          )}
        />

        {/* Edit icon */}
        {onEdit && (
          <div
            className={clsx(
              'absolute top-0 right-0 bottom-0 left-0 flex items-center justify-center opacity-0 transition-opacity group-hover:opacity-100',
              sizingRoundingClassNames
            )}
            onClick={onEdit}
          >
            <Edit className="!h-1/2 !w-1/2 text-icon-primary" />
          </div>
        )}
      </div>
    )
  }
)<|MERGE_RESOLUTION|>--- conflicted
+++ resolved
@@ -49,23 +49,15 @@
     const loadingImage = loading || loadedImage !== imageUrl
 
     // Size and rounding of container and children.
-<<<<<<< HEAD
-    const sizingRoundingClassNames = clsx({
-      'h-8 w-8 rounded-full': size === 'xs',
-      'h-10 w-10 rounded-xl': size === 'sm',
-      'h-16 w-16 rounded-2xl': size === 'lg',
-      'h-24 w-24 rounded-full': size === 'xl',
-    })
-=======
     const sizingRoundingClassNames = clsx(
       {
         'h-8 w-8 rounded-full': size === 'xs',
         'h-10 w-10 rounded-xl': size === 'sm',
         'h-16 w-16 rounded-2xl': size === 'lg',
+        'h-24 w-24 rounded-full': size === 'xl',
       },
       rounded && '!rounded-full'
     )
->>>>>>> 066b05a9
 
     return (
       <div
