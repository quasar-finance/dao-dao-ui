--- conflicted
+++ resolved
@@ -3,18 +3,13 @@
 import { ComponentType, Fragment, useState } from 'react'
 import { useTranslation } from 'react-i18next'
 
-<<<<<<< HEAD
-import { ButtonLinkProps } from '@dao-dao/types'
-
-=======
 import {
+  ButtonLinkProps,
   StatefulDaoMemberCardProps,
   StatefulEntityDisplayProps,
 } from '@dao-dao/types'
 import { formatPercentOf100 } from '@dao-dao/utils'
 
-import { ButtonLinkProps } from '../../buttons'
->>>>>>> 9aca079d
 import { GridCardContainer } from '../../GridCardContainer'
 import { Dropdown, DropdownOption } from '../../inputs/Dropdown'
 import { TooltipInfoIcon } from '../../tooltip/TooltipInfoIcon'
