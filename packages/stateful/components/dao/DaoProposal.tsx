import { useWallet } from '@noahsaso/cosmodal'
import { ComponentProps, useCallback } from 'react'
import toast from 'react-hot-toast'
import { useTranslation } from 'react-i18next'
import { useRecoilState } from 'recoil'

import { navigatingToHrefAtom } from '@dao-dao/state'
import {
  DaoProposalPageWrapperProps,
  ProfileDisconnectedCard,
  ProfileProposalCard,
  useAwaitNextBlock,
  useWalletProfile,
} from '@dao-dao/stateful'
import { useActions, useOrderedActionsToMatch } from '@dao-dao/stateful/actions'
import {
  ProposalModuleAdapterProvider,
  useProposalModuleAdapterContext,
} from '@dao-dao/stateful/proposal-module-adapter'
import {
  Proposal,
  ProposalNotFound,
  ProposalProps,
  useDaoInfoContext,
  useNavHelpers,
} from '@dao-dao/stateless'
import { CommonProposalInfo } from '@dao-dao/types'

import { usePayrollAdapter } from '../../payroll'

interface InnerDaoProposalProps {
  proposalInfo: CommonProposalInfo
}

const InnerDaoProposal = ({ proposalInfo }: InnerDaoProposalProps) => {
  const { t } = useTranslation()
  const daoInfo = useDaoInfoContext()
  const orderedActions = useOrderedActionsToMatch(useActions())
  const { getDaoProposalPath, router } = useNavHelpers()
  const { connected } = useWallet()
  const {
    adapter: {
      components: {
        ProposalStatusAndInfo,
        ProposalActionDisplay,
        ProposalVoteTally,
        ProposalVotes,
      },
      hooks: { useProposalRefreshers },
    },
  } = useProposalModuleAdapterContext()
<<<<<<< HEAD
  const {
    hooks: { useActions: useVotingModuleActions },
  } = useVotingModuleAdapter()

  const votingModuleActions = useVotingModuleActions()
  const proposalModuleActions = useProposalModuleActions()
  const payrollActions = usePayrollAdapter()?.actions
  const actions = useCoreActions(
    useMemo(
      () => [
        ...votingModuleActions,
        ...proposalModuleActions,
        ...(payrollActions || []),
      ],
      [payrollActions, proposalModuleActions, votingModuleActions]
    )
  )
=======
>>>>>>> e79702a1

  const { profile: creatorProfile } = useWalletProfile({
    walletAddress: proposalInfo.createdByAddress,
  })

  const { refreshProposal, refreshProposalAndAll, refreshing } =
    useProposalRefreshers()

  const awaitNextBlock = useAwaitNextBlock()

  const onVoteSuccess = useCallback(async () => {
    // Wait a block for indexer to catch up.
    await awaitNextBlock()

    refreshProposalAndAll()
    toast.success(t('success.voteCast'))
  }, [awaitNextBlock, refreshProposalAndAll, t])

  const onExecuteSuccess = useCallback(async () => {
    toast.loading(t('success.proposalExecuted'))

    // Wait a block for indexer to catch up.
    await awaitNextBlock()

    // Manually revalidate DAO static props. Don't await this promise since we
    // just want to tell the server to do it, and we're about to reload anyway.
    fetch(`/api/revalidate?d=${daoInfo.coreAddress}&p=${proposalInfo.id}`)

    // Refresh entire app since any DAO config may have changed.
    window.location.reload()
  }, [awaitNextBlock, daoInfo.coreAddress, proposalInfo.id, t])

  const onCloseSuccess = useCallback(async () => {
    // Wait a block for indexer to catch up.
    await awaitNextBlock()

    refreshProposalAndAll()
    toast.success(t('success.proposalClosed'))
  }, [awaitNextBlock, refreshProposalAndAll, t])

  // Memoize ProposalStatusAndInfo so it doesn't re-render when the proposal
  // refreshes. The cached loadable it uses internally depends on the
  // component's consistency. If we inline the component definition in the props
  // below, it gets redefined on every render, and the hook cache is reset.
  const CachedProposalStatusAndInfo = useCallback(
    (props: ComponentProps<ProposalProps['ProposalStatusAndInfo']>) => (
      <ProposalStatusAndInfo
        {...props}
        onCloseSuccess={onCloseSuccess}
        onExecuteSuccess={onExecuteSuccess}
        onVoteSuccess={onVoteSuccess}
      />
    ),
    [ProposalStatusAndInfo, onCloseSuccess, onExecuteSuccess, onVoteSuccess]
  )

  const duplicateUrlPrefix = getDaoProposalPath(daoInfo.coreAddress, 'create', {
    prefill: '',
  })
  const [navigatingToHref, setNavigatingToHref] =
    useRecoilState(navigatingToHrefAtom)

  return (
    <Proposal
      ProposalStatusAndInfo={CachedProposalStatusAndInfo}
      actionDisplay={
        <ProposalActionDisplay
          availableActions={orderedActions}
          duplicateLoading={!!navigatingToHref?.startsWith(duplicateUrlPrefix)}
          onDuplicate={(data) => {
            const url =
              duplicateUrlPrefix + encodeURIComponent(JSON.stringify(data))
            router.push(url)
            // Show loading on duplicate button.
            setNavigatingToHref(url)
          }}
        />
      }
      creator={{
        name: creatorProfile.loading
          ? creatorProfile
          : {
              ...creatorProfile,
              data: creatorProfile.data.name,
            },
        address: proposalInfo.createdByAddress,
      }}
      onRefresh={refreshProposal}
      proposalInfo={proposalInfo}
      refreshing={refreshing}
      rightSidebarContent={
        connected ? <ProfileProposalCard /> : <ProfileDisconnectedCard />
      }
      voteTally={<ProposalVoteTally />}
      votesCast={<ProposalVotes />}
    />
  )
}

export const DaoProposal = ({
  proposalInfo,
  serializedInfo,
}: Pick<DaoProposalPageWrapperProps, 'proposalInfo' | 'serializedInfo'>) =>
  proposalInfo && serializedInfo ? (
    <ProposalModuleAdapterProvider
      initialOptions={{
        chainId: serializedInfo.chainId,
        coreAddress: serializedInfo.coreAddress,
      }}
      proposalId={proposalInfo.id}
      proposalModules={serializedInfo.proposalModules}
    >
      <InnerDaoProposal proposalInfo={proposalInfo} />
    </ProposalModuleAdapterProvider>
  ) : (
    <ProposalNotFound />
  )<|MERGE_RESOLUTION|>--- conflicted
+++ resolved
@@ -26,8 +26,6 @@
 } from '@dao-dao/stateless'
 import { CommonProposalInfo } from '@dao-dao/types'
 
-import { usePayrollAdapter } from '../../payroll'
-
 interface InnerDaoProposalProps {
   proposalInfo: CommonProposalInfo
 }
@@ -49,26 +47,6 @@
       hooks: { useProposalRefreshers },
     },
   } = useProposalModuleAdapterContext()
-<<<<<<< HEAD
-  const {
-    hooks: { useActions: useVotingModuleActions },
-  } = useVotingModuleAdapter()
-
-  const votingModuleActions = useVotingModuleActions()
-  const proposalModuleActions = useProposalModuleActions()
-  const payrollActions = usePayrollAdapter()?.actions
-  const actions = useCoreActions(
-    useMemo(
-      () => [
-        ...votingModuleActions,
-        ...proposalModuleActions,
-        ...(payrollActions || []),
-      ],
-      [payrollActions, proposalModuleActions, votingModuleActions]
-    )
-  )
-=======
->>>>>>> e79702a1
 
   const { profile: creatorProfile } = useWalletProfile({
     walletAddress: proposalInfo.createdByAddress,
