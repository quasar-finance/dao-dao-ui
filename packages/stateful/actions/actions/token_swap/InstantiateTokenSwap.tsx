--- conflicted
+++ resolved
@@ -7,11 +7,7 @@
 import { DaoCoreV2Selectors } from '@dao-dao/state/recoil'
 import { Loader } from '@dao-dao/stateless'
 import { useCachedLoadable } from '@dao-dao/stateless/hooks/useCachedLoadable'
-<<<<<<< HEAD
-import { ActionComponent, ActionContextType } from '@dao-dao/types'
-=======
 import { ActionComponent, TokenType } from '@dao-dao/types'
->>>>>>> 81205eb4
 import { InstantiateMsg } from '@dao-dao/types/contracts/CwTokenSwap'
 import {
   CHAIN_BECH32_PREFIX,
@@ -43,47 +39,7 @@
   const { setValue } = useFormContext()
   const { address: walletAddress, signingCosmWasmClient } = useWallet()
 
-  // Load balances as loadables since they refresh automatically on a timer.
-<<<<<<< HEAD
-  const selfPartyNativeBalancesLoadable = useCachedLoadable(
-    nativeBalancesSelector({
-      address: selfAddress,
-      chainId,
-    })
-  )
-  const selfPartyNativeBalances =
-    selfPartyNativeBalancesLoadable.state === 'hasValue'
-      ? selfPartyNativeBalancesLoadable.contents.map(({ amount, denom }) => ({
-          amount,
-          denom,
-        }))
-      : undefined
-  const selfPartyCw20BalancesLoadable = useCachedLoadable(
-    context.type === ActionContextType.Dao
-      ? // Get DAO's cw20 balances and infos.
-        DaoCoreV2Selectors.allCw20BalancesAndInfosSelector({
-          contractAddress: selfAddress,
-          chainId,
-          governanceTokenAddress,
-        })
-      : undefined
-  )
-  const selfPartyCw20Balances =
-    context.type === ActionContextType.Dao
-      ? selfPartyCw20BalancesLoadable.state === 'hasValue'
-        ? selfPartyCw20BalancesLoadable.contents.map(
-            ({ addr, balance, info }) => ({
-              address: addr,
-              balance,
-              info,
-            })
-          )
-        : undefined
-      : // If not a DAO, just use empty array. Can't fetch all CW20s for a wallet without an indexer.
-        []
-=======
   const selfPartyTokenBalances = useTokenBalances()
->>>>>>> 81205eb4
 
   const [instantiating, setInstantiating] = useState(false)
   const onInstantiate = useCallback(async () => {
