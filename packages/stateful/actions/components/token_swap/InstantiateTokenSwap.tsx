import { useFormContext } from 'react-hook-form'
import { useTranslation } from 'react-i18next'

import {
  Button,
  InputErrorMessage,
  InputLabel,
  NumberInput,
  SelectInput,
} from '@dao-dao/stateless'
import { ActionComponent } from '@dao-dao/types'
import {
  CHAIN_BECH32_PREFIX,
  convertMicroDenomToDenomWithDecimals,
  isValidAddress,
<<<<<<< HEAD
  nativeTokenLabel,
=======
>>>>>>> f1331048
  validateAddress,
  validatePositive,
  validateRequired,
} from '@dao-dao/utils'

import { InstantiateTokenSwapOptions } from './types'

// Form displayed when the user is instantiating a new token swap.
export const InstantiateTokenSwap: ActionComponent<
  InstantiateTokenSwapOptions
> = ({
  fieldNamePrefix,
  errors,
  options: {
    selfPartyTokenBalances,
    counterpartyTokenBalances,
    onInstantiate,
    instantiating,
    AddressInput,
    Trans,
  },
}) => {
  const { t } = useTranslation()

  const { register, watch, setValue, trigger } = useFormContext()

  const selfParty = watch(fieldNamePrefix + 'selfParty')
  const counterparty = watch(fieldNamePrefix + 'counterparty')

  const selfToken = selfPartyTokenBalances.find(
    ({ token }) => selfParty.denomOrAddress === token.denomOrAddress
  )
  const selfDecimals = selfToken?.token.decimals ?? 0
  const selfMin = convertMicroDenomToDenomWithDecimals(1, selfDecimals)
  const selfMax = convertMicroDenomToDenomWithDecimals(
    selfToken?.balance ?? 0,
    selfDecimals
  )
<<<<<<< HEAD
  const selfSymbol =
    selfToken?.token.symbol ?? nativeTokenLabel(selfParty.denomOrAddress)
=======
  const selfSymbol = selfToken?.token.symbol ?? t('info.tokens')
>>>>>>> f1331048

  const counterpartyToken = counterpartyTokenBalances.loading
    ? undefined
    : counterpartyTokenBalances.data.find(
        ({ token }) => counterparty.denomOrAddress === token.denomOrAddress
      )
  const counterpartyDecimals = counterpartyToken?.token.decimals ?? 0
  const counterpartyMin = convertMicroDenomToDenomWithDecimals(
    1,
    counterpartyDecimals
  )
  const counterpartyMax = convertMicroDenomToDenomWithDecimals(
    counterpartyToken?.balance ?? 0,
    counterpartyDecimals
  )
<<<<<<< HEAD
  const counterpartySymbol = counterpartyToken?.token.symbol
=======
  const counterpartySymbol = counterpartyToken?.token.symbol ?? t('info.tokens')
>>>>>>> f1331048

  const counterpartyAddressValid =
    !!counterparty.address &&
    isValidAddress(counterparty.address, CHAIN_BECH32_PREFIX)

  return (
    <div className="flex flex-col gap-4">
      <p className="max-w-prose">
        <Trans i18nKey="form.tokenSwapCreateInstructions">
          In this step, you will create the token swap. This creation step
          describes how many funds each party needs to send for the swap to
          complete.{' '}
          <span className="font-bold underline">
            No funds will be transferred at this time.
          </span>
        </Trans>
      </p>

      <div className="space-y-2">
        <InputLabel name={t('form.whoIsCounterparty')} />

        <AddressInput
          error={errors?.counterparty?.address}
          fieldName={fieldNamePrefix + 'counterparty.address'}
          register={register}
          validation={[validateRequired, validateAddress]}
        />

        <InputErrorMessage error={errors?.counterparty?.address} />
      </div>

      <div className="space-y-2">
        <InputLabel>
          <Trans i18nKey="form.whatReceiveCounterpartyQuestion">
            What do you need to{' '}
            <span className="font-bold underline">receive</span> from the
            counterparty for the token swap to complete?
          </Trans>
        </InputLabel>

        <div className="flex flex-row items-stretch gap-2">
          {/* Allow to enter value for counterparty greater than what they currently have in the treasury, since they could accept it at a future time when they do have the amount. */}
          <NumberInput
            containerClassName="grow"
            error={errors?.counterparty?.amount}
            fieldName={fieldNamePrefix + 'counterparty.amount'}
            min={counterpartyMin}
            register={register}
            setValue={setValue}
            sizing="auto"
            step={counterpartyMin}
            validation={[validateRequired, validatePositive]}
            watch={watch}
          />

          <SelectInput
            className={
              counterpartyTokenBalances.loading ? 'animate-pulse' : undefined
            }
            disabled={
              !counterpartyAddressValid || counterpartyTokenBalances.loading
            }
            error={errors?.counterparty?.denomOrAddress}
            fieldName={fieldNamePrefix + 'counterparty.denomOrAddress'}
            onChange={(denomOrAddress) => {
              if (counterpartyTokenBalances.loading) {
                return
              }

              const foundToken = counterpartyTokenBalances.data.find(
                ({ token }) => denomOrAddress === token.denomOrAddress
              )
              if (!foundToken) {
                return
              }

              // Update type and decimals.
              setValue(
                fieldNamePrefix + 'counterparty.type',
                foundToken.token.type
              )
              setValue(
                fieldNamePrefix + 'counterparty.decimals',
                foundToken.token.decimals
              )
            }}
            register={register}
            style={{ maxWidth: '8.2rem' }}
          >
            {!counterpartyTokenBalances.loading &&
              counterpartyTokenBalances.data.map(
                ({ token: { denomOrAddress, symbol } }) => (
                  <option key={denomOrAddress} value={denomOrAddress}>
                    ${symbol}
                  </option>
                )
              )}
          </SelectInput>
        </div>

        {/* Warn if counterparty does not have the requested amount. */}
        {counterparty.amount > counterpartyMax && (
          <p className="caption-text text-text-interactive-warning-body">
            {t('error.counterpartyBalanceInsufficient', {
              amount: counterpartyMax.toLocaleString(undefined, {
                maximumFractionDigits: counterpartyDecimals,
              }),
              tokenSymbol: counterpartySymbol,
            })}
          </p>
        )}

        <InputErrorMessage error={errors?.counterparty?.amount} />
        <InputErrorMessage error={errors?.counterparty?.denomOrAddress} />
      </div>

      <div className="space-y-2">
        <InputLabel>
          <Trans i18nKey="form.whatSendCounterpartyQuestion">
            What do you need to{' '}
            <span className="font-bold underline">send</span> to the
            counterparty for the token swap to complete?
          </Trans>
        </InputLabel>

        <div className="flex flex-row items-stretch gap-2">
          <NumberInput
            containerClassName="grow"
            error={errors?.selfParty?.amount}
            fieldName={fieldNamePrefix + 'selfParty.amount'}
            max={selfMax}
            min={selfMin}
            register={register}
            setValue={setValue}
            sizing="auto"
            step={selfMin}
            validation={[
              validateRequired,
              validatePositive,
              (value) =>
                value <= selfMax ||
                t('error.treasuryInsufficient', {
                  amount: selfMax.toLocaleString(undefined, {
                    maximumFractionDigits: selfDecimals,
                  }),
                  tokenSymbol: selfSymbol,
                }),
            ]}
            watch={watch}
          />

          <SelectInput
            error={errors?.selfParty?.denomOrAddress}
            fieldName={fieldNamePrefix + 'selfParty.denomOrAddress'}
            onChange={(denomOrAddress) => {
              const foundToken = selfPartyTokenBalances.find(
                ({ token }) => denomOrAddress === token.denomOrAddress
              )
              if (!foundToken) {
                return
              }

              // Update type and decimals.
              setValue(
                fieldNamePrefix + 'selfParty.type',
                foundToken.token.type
              )
              setValue(
                fieldNamePrefix + 'selfParty.decimals',
                foundToken.token.decimals
              )
            }}
            register={register}
            style={{ maxWidth: '8.2rem' }}
          >
            {selfPartyTokenBalances.map(
              ({ token: { denomOrAddress, symbol } }) => (
                <option key={denomOrAddress} value={denomOrAddress}>
                  ${symbol}
                </option>
              )
            )}
          </SelectInput>
        </div>

        <InputErrorMessage error={errors?.selfParty?.amount} />
        <InputErrorMessage error={errors?.selfParty?.denomOrAddress} />
      </div>

      <Button
        className="self-end"
        loading={instantiating}
        onClick={async () => {
          // Manually validate just the instantiation fields.
          const valid = await trigger([
            fieldNamePrefix + 'selfParty',
            fieldNamePrefix + 'counterparty',
          ])
          valid && onInstantiate()
        }}
        size="lg"
      >
        {t('button.create')}
      </Button>
    </div>
  )
}<|MERGE_RESOLUTION|>--- conflicted
+++ resolved
@@ -13,10 +13,6 @@
   CHAIN_BECH32_PREFIX,
   convertMicroDenomToDenomWithDecimals,
   isValidAddress,
-<<<<<<< HEAD
-  nativeTokenLabel,
-=======
->>>>>>> f1331048
   validateAddress,
   validatePositive,
   validateRequired,
@@ -55,12 +51,7 @@
     selfToken?.balance ?? 0,
     selfDecimals
   )
-<<<<<<< HEAD
-  const selfSymbol =
-    selfToken?.token.symbol ?? nativeTokenLabel(selfParty.denomOrAddress)
-=======
   const selfSymbol = selfToken?.token.symbol ?? t('info.tokens')
->>>>>>> f1331048
 
   const counterpartyToken = counterpartyTokenBalances.loading
     ? undefined
@@ -76,11 +67,7 @@
     counterpartyToken?.balance ?? 0,
     counterpartyDecimals
   )
-<<<<<<< HEAD
-  const counterpartySymbol = counterpartyToken?.token.symbol
-=======
   const counterpartySymbol = counterpartyToken?.token.symbol ?? t('info.tokens')
->>>>>>> f1331048
 
   const counterpartyAddressValid =
     !!counterparty.address &&
