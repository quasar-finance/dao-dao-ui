--- conflicted
+++ resolved
@@ -5,10 +5,6 @@
   makeDaoProvidersDecorator,
   makeReactHookFormDecorator,
 } from '@dao-dao/storybook'
-<<<<<<< HEAD
-import { ActionContextType } from '@dao-dao/types'
-=======
->>>>>>> 54de0c99
 
 import { MintNftData } from '.'
 import { ChooseExistingNftCollection } from './ChooseExistingNftCollection'
@@ -33,19 +29,7 @@
         extra: '',
       },
     }),
-<<<<<<< HEAD
-    makeActionsProviderDecorator({
-      address: 'junoWalletAddress',
-      chainId: 'juno-1',
-      bech32Prefix: 'juno',
-      context: {
-        type: ActionContextType.Dao,
-        info: makeDaoInfo(),
-      },
-    }),
-=======
     makeDaoProvidersDecorator(makeDaoInfo()),
->>>>>>> 54de0c99
   ],
 } as ComponentMeta<typeof ChooseExistingNftCollection>
 
