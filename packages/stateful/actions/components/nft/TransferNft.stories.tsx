import { ComponentMeta, ComponentStory } from '@storybook/react'

import { AddressInput } from '@dao-dao/stateless'
import { makeProps as makeNftCardProps } from '@dao-dao/stateless/components/NftCard.stories'
import {
  ReactHookFormDecorator,
  makeDaoInfo,
  makeDaoProvidersDecorator,
} from '@dao-dao/storybook'
<<<<<<< HEAD
import { ActionContextType } from '@dao-dao/types'
=======
>>>>>>> 54de0c99

import { TransferNftComponent } from './TransferNft'

export default {
  title:
    'DAO DAO / packages / stateful / actions / components / nft / TransferNft',
  component: TransferNftComponent,
  decorators: [
    ReactHookFormDecorator,
<<<<<<< HEAD
    makeActionsProviderDecorator({
      address: 'junoWalletAddress',
      chainId: 'juno-1',
      bech32Prefix: 'juno',
      context: {
        type: ActionContextType.Dao,
        info: makeDaoInfo(),
      },
    }),
=======
    makeDaoProvidersDecorator(makeDaoInfo()),
>>>>>>> 54de0c99
  ],
} as ComponentMeta<typeof TransferNftComponent>

const Template: ComponentStory<typeof TransferNftComponent> = (args) => (
  <div className="max-w-6xl">
    <TransferNftComponent {...args} />
  </div>
)

const selected = makeNftCardProps()

export const Default = Template.bind({})
Default.args = {
  fieldNamePrefix: '',
  allActionsWithData: [],
  index: 0,
  data: {},
  isCreating: true,
  onRemove: () => alert('remove'),
  errors: {},
  options: {
    nftInfo: selected,
    options: {
      loading: false,
      errored: false,
      data: [
        selected,
        makeNftCardProps(),
        makeNftCardProps(),
        makeNftCardProps(),
        makeNftCardProps(),
      ],
    },
    AddressInput,
  },
}<|MERGE_RESOLUTION|>--- conflicted
+++ resolved
@@ -7,10 +7,6 @@
   makeDaoInfo,
   makeDaoProvidersDecorator,
 } from '@dao-dao/storybook'
-<<<<<<< HEAD
-import { ActionContextType } from '@dao-dao/types'
-=======
->>>>>>> 54de0c99
 
 import { TransferNftComponent } from './TransferNft'
 
@@ -20,19 +16,7 @@
   component: TransferNftComponent,
   decorators: [
     ReactHookFormDecorator,
-<<<<<<< HEAD
-    makeActionsProviderDecorator({
-      address: 'junoWalletAddress',
-      chainId: 'juno-1',
-      bech32Prefix: 'juno',
-      context: {
-        type: ActionContextType.Dao,
-        info: makeDaoInfo(),
-      },
-    }),
-=======
     makeDaoProvidersDecorator(makeDaoInfo()),
->>>>>>> 54de0c99
   ],
 } as ComponentMeta<typeof TransferNftComponent>
 
