--- conflicted
+++ resolved
@@ -6,10 +6,7 @@
   makeDaoProvidersDecorator,
   makeReactHookFormDecorator,
 } from '@dao-dao/storybook/decorators'
-<<<<<<< HEAD
-import { ActionOptionsContextType, TokenType } from '@dao-dao/types'
-=======
->>>>>>> e79702a1
+import { TokenType } from '@dao-dao/types'
 import { NATIVE_DENOM } from '@dao-dao/utils'
 
 import { SpendComponent, SpendData } from './Spend'
