--- conflicted
+++ resolved
@@ -6,11 +6,7 @@
   makeDaoInfo,
   makeReactHookFormDecorator,
 } from '@dao-dao/storybook/decorators'
-<<<<<<< HEAD
-import { ActionContextType } from '@dao-dao/types'
-=======
-import { ActionOptionsContextType, TokenType } from '@dao-dao/types'
->>>>>>> 81205eb4
+import { ActionContextType, TokenType } from '@dao-dao/types'
 import { NATIVE_DENOM } from '@dao-dao/utils'
 
 import { SpendComponent, SpendData } from './Spend'
