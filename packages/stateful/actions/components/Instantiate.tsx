--- conflicted
+++ resolved
@@ -189,11 +189,7 @@
           placeholder={!isCreating ? t('info.none') : undefined}
           register={register}
           type="contract"
-<<<<<<< HEAD
-          validation={[(v: string) => !v || validateAddress(v)]}
-=======
           validation={[(v: string) => validateAddress(v, false)]}
->>>>>>> 81205eb4
         />
         <InputErrorMessage error={errors?.admin} />
       </div>
