--- conflicted
+++ resolved
@@ -6,11 +6,7 @@
   makeDaoProvidersDecorator,
   makeReactHookFormDecorator,
 } from '@dao-dao/storybook'
-<<<<<<< HEAD
-import { ActionContextType, TokenType } from '@dao-dao/types'
-=======
 import { TokenType } from '@dao-dao/types'
->>>>>>> 54de0c99
 
 import { BeginVesting } from './BeginVesting'
 
@@ -20,19 +16,7 @@
   component: BeginVesting,
   decorators: [
     makeReactHookFormDecorator(),
-<<<<<<< HEAD
-    makeActionsProviderDecorator({
-      address: 'junoWalletAddress',
-      chainId: 'juno-1',
-      bech32Prefix: 'juno',
-      context: {
-        type: ActionContextType.Dao,
-        info: makeDaoInfo(),
-      },
-    }),
-=======
     makeDaoProvidersDecorator(makeDaoInfo()),
->>>>>>> 54de0c99
   ],
 } as ComponentMeta<typeof BeginVesting>
 
