--- conflicted
+++ resolved
@@ -3,10 +3,10 @@
 import {
   DaoCoreV2Selectors,
   nativeBalancesSelector,
-<<<<<<< HEAD
   nativeDelegationInfoSelector,
   nativeUnstakingDurationSecondsSelector,
-  usdcPerMacroTokenSelector,
+  walletCw20BalancesSelector,
+  wyndUsdPriceSelector,
 } from '@dao-dao/state'
 import {
   GenericToken,
@@ -20,6 +20,7 @@
   NATIVE_DENOM,
   convertMicroDenomToDenomWithDecimals,
   isValidContractAddress,
+  isValidWalletAddress,
 } from '@dao-dao/utils'
 
 export const tokenCardLazyInfoSelector = selectorFamily<
@@ -35,12 +36,7 @@
     ({ get }) => {
       let stakingInfo: TokenCardLazyInfo['stakingInfo'] = undefined
 
-      const usdcUnitPrice = get(
-        usdcPerMacroTokenSelector({
-          denom: token.denomOrAddress,
-          decimals: token.decimals,
-        })
-      )
+      const usdUnitPrice = get(wyndUsdPriceSelector(token.denomOrAddress))
 
       // For now, stakingInfo only exists for native token, until ICA.
       if (token.denomOrAddress === NATIVE_DENOM) {
@@ -87,21 +83,11 @@
       }
 
       return {
-        usdcUnitPrice,
+        usdUnitPrice,
         stakingInfo,
       }
     },
 })
-=======
-  walletCw20BalancesSelector,
-} from '@dao-dao/state/recoil'
-import { GenericTokenBalance, WithChainId } from '@dao-dao/types'
-import {
-  CHAIN_BECH32_PREFIX,
-  isValidContractAddress,
-  isValidWalletAddress,
-} from '@dao-dao/utils'
->>>>>>> 9aca079d
 
 export const genericTokenBalancesSelector = selectorFamily<
   GenericTokenBalance[],
