import { parseCoins } from '@cosmjs/proto-signing'
import { IndexedTx } from '@cosmjs/stargate'
import { selectorFamily, waitForAll } from 'recoil'

import {
  DaoCoreV2Selectors,
  blockHeightTimestampSafeSelector,
  cosmWasmClientForChainSelector,
  nativeBalancesSelector,
  nativeDelegatedBalanceSelector,
  nativeDelegationInfoSelector,
  nativeUnstakingDurationSecondsSelector,
  wyndUsdPriceSelector,
} from '@dao-dao/state'
import {
  GenericToken,
  TokenCardInfo,
  TokenCardLazyInfo,
  UnstakingTaskStatus,
  WithChainId,
} from '@dao-dao/types'
import {
  NATIVE_DENOM,
  convertMicroDenomToDenomWithDecimals,
  nativeTokenDecimals,
  nativeTokenLabel,
} from '@dao-dao/utils'

export const treasuryTokenCardInfosSelector = selectorFamily<
  TokenCardInfo[],
  WithChainId<{
    coreAddress: string
    cw20GovernanceTokenAddress?: string
    nativeGovernanceTokenDenom?: string
  }>
>({
  key: 'treasuryTokenCardInfos',
  get:
    ({
      coreAddress,
      cw20GovernanceTokenAddress,
      nativeGovernanceTokenDenom,
      chainId,
    }) =>
    ({ get }) => {
      const nativeBalances = get(
        nativeBalancesSelector({ address: coreAddress, chainId })
      )
      const cw20s = get(
        DaoCoreV2Selectors.allCw20TokensWithBalancesSelector({
          contractAddress: coreAddress,
          chainId,
          governanceTokenAddress: cw20GovernanceTokenAddress,
        })
      )

      const infos: TokenCardInfo[] = [
        ...nativeBalances.map(({ token, balance }) => {
          const unstakedBalance = convertMicroDenomToDenomWithDecimals(
            balance,
            token.decimals
          )

          // For now, stakingInfo only exists for native token, until ICA.
          const hasStakingInfo =
            token.denomOrAddress === NATIVE_DENOM &&
            // Check if anything staked.
            Number(
              get(
                nativeDelegatedBalanceSelector({
                  address: coreAddress,
                  chainId,
                })
              ).amount
            ) > 0

          const info: TokenCardInfo = {
            token,
            // True if native token DAO and using this denom.
            isGovernanceToken:
              nativeGovernanceTokenDenom === token.denomOrAddress,
            unstakedBalance,
            hasStakingInfo,

            lazyInfo: { loading: true },
          }

          return info
        }),
        ...cw20s.map(({ token, balance, isGovernanceToken }) => {
          const unstakedBalance = convertMicroDenomToDenomWithDecimals(
            balance,
            token.decimals
          )
<<<<<<< HEAD

          const info: TokenCardInfo = {
            token,
            isGovernanceToken: isGovernanceToken ?? false,
            unstakedBalance,
            // No unstaking info for CW20.
            hasStakingInfo: false,

=======

          const info: TokenCardInfo = {
            token,
            isGovernanceToken: isGovernanceToken ?? false,
            unstakedBalance,
            // No unstaking info for CW20.
            hasStakingInfo: false,

>>>>>>> f1331048
            lazyInfo: { loading: true },
          }

          return info
        }),
      ]

      return infos
    },
})

export const tokenCardLazyInfoSelector = selectorFamily<
  TokenCardLazyInfo,
  WithChainId<{
    walletAddress: string
    token: GenericToken
  }>
>({
  key: 'tokenCardLazyInfo',
  get:
    ({ walletAddress, token, chainId }) =>
    ({ get }) => {
      let stakingInfo: TokenCardLazyInfo['stakingInfo'] = undefined

      const usdUnitPrice = get(wyndUsdPriceSelector(token.denomOrAddress))

      // For now, stakingInfo only exists for native token, until ICA.
      if (token.denomOrAddress === NATIVE_DENOM) {
        const nativeDelegationInfo = get(
          nativeDelegationInfoSelector({ address: walletAddress, chainId })
        )

        if (nativeDelegationInfo) {
          const unstakingDurationSeconds = get(
            nativeUnstakingDurationSecondsSelector({
              chainId,
            })
          )

          stakingInfo = {
            unstakingTasks: nativeDelegationInfo.unbondingDelegations.map(
              ({ balance, finishesAt }) => ({
                token,
                status: UnstakingTaskStatus.Unstaking,
                amount: convertMicroDenomToDenomWithDecimals(
                  balance.amount,
                  token.decimals
                ),
                date: finishesAt,
              })
            ),
            unstakingDurationSeconds,
            stakes: nativeDelegationInfo.delegations.map(
              ({ validator, delegated, pendingReward }) => ({
                token,
                validator,
                amount: convertMicroDenomToDenomWithDecimals(
                  delegated.amount,
                  token.decimals
                ),
                rewards: convertMicroDenomToDenomWithDecimals(
                  pendingReward.amount,
                  token.decimals
                ),
              })
            ),
          }
        }
      }

      return {
        usdUnitPrice,
        stakingInfo,
      }
    },
})

type TreasuryTransactionsParams = WithChainId<{
  address: string
  minHeight?: number
  maxHeight?: number
}>

interface TreasuryTransaction {
  tx: IndexedTx
  timestamp: Date | undefined
  events: {
    type: string
    attributes: {
      key: string
      value: string
    }[]
  }[]
}

export const treasuryTransactionsSelector = selectorFamily<
  TreasuryTransaction[],
  TreasuryTransactionsParams
>({
  key: 'treasuryTransactions',
  get:
    ({ address, minHeight, maxHeight, chainId }) =>
    async ({ get }) => {
      const client = get(cosmWasmClientForChainSelector(chainId))

      const txs = await client.searchTx(
        {
          sentFromOrTo: address,
        },
        {
          minHeight,
          maxHeight,
        }
      )

      const txDates = get(
        waitForAll(
          txs.map(({ height }) =>
            blockHeightTimestampSafeSelector({
              blockHeight: height,
              chainId,
            })
          )
        )
      )

      return (
        txs
          .map((tx, index) => {
            let events
            try {
              events = JSON.parse(tx.rawLog)[0].events
            } catch {
              return
            }

            return {
              tx,
              timestamp: txDates[index],
              events,
            }
          })
          .filter(Boolean) as TreasuryTransaction[]
      ).sort((a, b) =>
        // Sort descending by timestamp, putting undefined timestamps last.
        b.timestamp && a.timestamp
          ? b.timestamp.getTime() - a.timestamp.getTime()
          : !a.timestamp
          ? 1
          : !b.timestamp
          ? -1
          : b.tx.height - a.tx.height
      )
    },
})

export interface TransformedTreasuryTransaction {
  hash: string
  height: number
  timestamp: Date | undefined
  sender: string
  recipient: string
  amount: number
  denomLabel: string
  outgoing: boolean
}

export const transformedTreasuryTransactionsSelector = selectorFamily<
  TransformedTreasuryTransaction[],
  TreasuryTransactionsParams
>({
  key: 'transformedTreasuryTransactions',
  get:
    (params) =>
    async ({ get }) => {
      const txs = get(treasuryTransactionsSelector(params))

      return txs
        .map(({ tx: { hash, height }, timestamp, events }) => {
          const transferEvent = events.find(({ type }) => type === 'transfer')
          if (!transferEvent) {
            return
          }

          let sender = transferEvent.attributes.find(
            ({ key }) => key === 'sender'
          )?.value
          let recipient = transferEvent.attributes.find(
            ({ key }) => key === 'recipient'
          )?.value
          const amount = transferEvent.attributes.find(
            ({ key }) => key === 'amount'
          )?.value

          if (!sender || !recipient || !amount) {
            return
          }

          const coin = parseCoins(amount)[0]
          if (!coin) {
            return
          }

          const tokenDecimals = nativeTokenDecimals(coin.denom)
          const tokenLabel = nativeTokenLabel(coin.denom)

          // Only convert value and denom at the same time. If decimals are
          // or vice versa, display value in non-converted decimals with
          // non-converted denom.
          const amountValue =
            tokenDecimals !== undefined && tokenLabel !== undefined
              ? convertMicroDenomToDenomWithDecimals(coin.amount, tokenDecimals)
              : Number(coin.amount)
          const denomLabel =
            tokenDecimals !== undefined && tokenLabel !== undefined
              ? tokenLabel
              : coin.denom

          return {
            hash,
            height,
            timestamp,
            sender,
            recipient,
            amount: amountValue,
            denomLabel,
            outgoing: sender === params.address,
          }
        })
        .filter(Boolean) as TransformedTreasuryTransaction[]
    },
})<|MERGE_RESOLUTION|>--- conflicted
+++ resolved
@@ -92,7 +92,6 @@
             balance,
             token.decimals
           )
-<<<<<<< HEAD
 
           const info: TokenCardInfo = {
             token,
@@ -101,16 +100,6 @@
             // No unstaking info for CW20.
             hasStakingInfo: false,
 
-=======
-
-          const info: TokenCardInfo = {
-            token,
-            isGovernanceToken: isGovernanceToken ?? false,
-            unstakedBalance,
-            // No unstaking info for CW20.
-            hasStakingInfo: false,
-
->>>>>>> f1331048
             lazyInfo: { loading: true },
           }
 
