import { parseCoins } from '@cosmjs/proto-signing'
import { IndexedTx } from '@cosmjs/stargate'
import { selectorFamily, waitForAll } from 'recoil'

import {
  DaoCoreV2Selectors,
  blockHeightTimestampSafeSelector,
  cosmWasmClientForChainSelector,
  nativeBalancesSelector,
  nativeDelegatedBalanceSelector,
} from '@dao-dao/state'
<<<<<<< HEAD
import { TokenCardInfo, TokenType, WithChainId } from '@dao-dao/types'
=======
import {
  GenericToken,
  TokenCardInfo,
  TokenCardLazyInfo,
  UnstakingTaskStatus,
  WithChainId,
} from '@dao-dao/types'
>>>>>>> 81205eb4
import {
  NATIVE_DENOM,
  convertMicroDenomToDenomWithDecimals,
  nativeTokenDecimals,
  nativeTokenLabel,
} from '@dao-dao/utils'

export const treasuryTokenCardInfosSelector = selectorFamily<
  TokenCardInfo[],
  WithChainId<{
    coreAddress: string
    cw20GovernanceTokenAddress?: string
    nativeGovernanceTokenDenom?: string
  }>
>({
  key: 'treasuryTokenCardInfos',
  get:
    ({
      coreAddress,
      cw20GovernanceTokenAddress,
      nativeGovernanceTokenDenom,
      chainId,
    }) =>
    ({ get }) => {
      const nativeBalances = get(
        nativeBalancesSelector({ address: coreAddress, chainId })
      )
      const cw20s = get(
        DaoCoreV2Selectors.allCw20TokensWithBalancesSelector({
          contractAddress: coreAddress,
          chainId,
          governanceTokenAddress: cw20GovernanceTokenAddress,
        })
      )

      const infos: TokenCardInfo[] = [
        ...nativeBalances.map(({ token, balance }) => {
          const unstakedBalance = convertMicroDenomToDenomWithDecimals(
            balance,
            token.decimals
          )

          // For now, stakingInfo only exists for native token, until ICA.
          const hasStakingInfo =
            token.denomOrAddress === NATIVE_DENOM &&
            // Check if anything staked.
            Number(
              get(
                nativeDelegatedBalanceSelector({
                  address: coreAddress,
                  chainId,
                })
              ).amount
            ) > 0

          const info: TokenCardInfo = {
            token,
            // True if native token DAO and using this denom.
            isGovernanceToken:
              nativeGovernanceTokenDenom === token.denomOrAddress,
            unstakedBalance,
            hasStakingInfo,

            lazyInfo: { loading: true },
          }

          return info
        }),
        ...cw20s.map(({ token, balance, isGovernanceToken }) => {
          const unstakedBalance = convertMicroDenomToDenomWithDecimals(
            balance,
            token.decimals
          )

          const info: TokenCardInfo = {
            token,
            isGovernanceToken: isGovernanceToken ?? false,
            unstakedBalance,
            // No unstaking info for CW20.
            hasStakingInfo: false,

            lazyInfo: { loading: true },
          }

          return info
        }),
      ]

      return infos
    },
})

type TreasuryTransactionsParams = WithChainId<{
  address: string
  minHeight?: number
  maxHeight?: number
}>

interface TreasuryTransaction {
  tx: IndexedTx
  timestamp: Date | undefined
  events: {
    type: string
    attributes: {
      key: string
      value: string
    }[]
  }[]
}

export const treasuryTransactionsSelector = selectorFamily<
  TreasuryTransaction[],
  TreasuryTransactionsParams
>({
  key: 'treasuryTransactions',
  get:
    ({ address, minHeight, maxHeight, chainId }) =>
    async ({ get }) => {
      const client = get(cosmWasmClientForChainSelector(chainId))

      const txs = await client.searchTx(
        {
          sentFromOrTo: address,
        },
        {
          minHeight,
          maxHeight,
        }
      )

      const txDates = get(
        waitForAll(
          txs.map(({ height }) =>
            blockHeightTimestampSafeSelector({
              blockHeight: height,
              chainId,
            })
          )
        )
      )

      return (
        txs
          .map((tx, index) => {
            let events
            try {
              events = JSON.parse(tx.rawLog)[0].events
            } catch {
              return
            }

            return {
              tx,
              timestamp: txDates[index],
              events,
            }
          })
          .filter(Boolean) as TreasuryTransaction[]
      ).sort((a, b) =>
        // Sort descending by timestamp, putting undefined timestamps last.
        b.timestamp && a.timestamp
          ? b.timestamp.getTime() - a.timestamp.getTime()
          : !a.timestamp
          ? 1
          : !b.timestamp
          ? -1
          : b.tx.height - a.tx.height
      )
    },
})

export interface TransformedTreasuryTransaction {
  hash: string
  height: number
  timestamp: Date | undefined
  sender: string
  recipient: string
  amount: number
  denomLabel: string
  outgoing: boolean
}

export const transformedTreasuryTransactionsSelector = selectorFamily<
  TransformedTreasuryTransaction[],
  TreasuryTransactionsParams
>({
  key: 'transformedTreasuryTransactions',
  get:
    (params) =>
    async ({ get }) => {
      const txs = get(treasuryTransactionsSelector(params))

      return txs
        .map(({ tx: { hash, height }, timestamp, events }) => {
          const transferEvent = events.find(({ type }) => type === 'transfer')
          if (!transferEvent) {
            return
          }

          let sender = transferEvent.attributes.find(
            ({ key }) => key === 'sender'
          )?.value
          let recipient = transferEvent.attributes.find(
            ({ key }) => key === 'recipient'
          )?.value
          const amount = transferEvent.attributes.find(
            ({ key }) => key === 'amount'
          )?.value

          if (!sender || !recipient || !amount) {
            return
          }

          const coin = parseCoins(amount)[0]
          if (!coin) {
            return
          }

          const tokenDecimals = nativeTokenDecimals(coin.denom)
          const tokenLabel = nativeTokenLabel(coin.denom)

          // Only convert value and denom at the same time. If decimals are
          // or vice versa, display value in non-converted decimals with
          // non-converted denom.
          const amountValue =
            tokenDecimals !== undefined && tokenLabel !== undefined
              ? convertMicroDenomToDenomWithDecimals(coin.amount, tokenDecimals)
              : Number(coin.amount)
          const denomLabel =
            tokenDecimals !== undefined && tokenLabel !== undefined
              ? tokenLabel
              : coin.denom

          return {
            hash,
            height,
            timestamp,
            sender,
            recipient,
            amount: amountValue,
            denomLabel,
            outgoing: sender === params.address,
          }
        })
        .filter(Boolean) as TransformedTreasuryTransaction[]
    },
})<|MERGE_RESOLUTION|>--- conflicted
+++ resolved
@@ -9,17 +9,7 @@
   nativeBalancesSelector,
   nativeDelegatedBalanceSelector,
 } from '@dao-dao/state'
-<<<<<<< HEAD
-import { TokenCardInfo, TokenType, WithChainId } from '@dao-dao/types'
-=======
-import {
-  GenericToken,
-  TokenCardInfo,
-  TokenCardLazyInfo,
-  UnstakingTaskStatus,
-  WithChainId,
-} from '@dao-dao/types'
->>>>>>> 81205eb4
+import { TokenCardInfo, WithChainId } from '@dao-dao/types'
 import {
   NATIVE_DENOM,
   convertMicroDenomToDenomWithDecimals,
