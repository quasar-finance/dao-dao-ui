import { CheckIcon, XIcon } from '@heroicons/react/outline'
import clsx from 'clsx'
import { useTranslation } from 'react-i18next'

import { Abstain } from '@dao-dao/icons'
import { Vote } from '@dao-dao/state/clients/cw-proposal-single'

interface VoteDisplayProps {
  vote: Vote
  className?: string
}

export const VoteDisplay = ({ vote, className }: VoteDisplayProps) => {
  const { t } = useTranslation()
  const commonClassNames = clsx(
    'inline-flex gap-1 items-center font-mono text-sm',
    className
  )

  return vote === Vote.Yes ? (
    <p className={clsx(commonClassNames, 'text-valid')}>
      <CheckIcon className="inline w-4" /> {t('info.yesVote')}
    </p>
  ) : vote === Vote.No ? (
    <p className={clsx(commonClassNames, 'text-error')}>
      <XIcon className="inline w-4" /> {t('info.noVote')}
    </p>
  ) : vote === Vote.Abstain ? (
    <p className={clsx(commonClassNames, 'text-secondary')}>
<<<<<<< HEAD
      <Abstain /> {t('info.abstain')}
=======
      <Abstain fill="currentColor" /> {t('info.abstainVote')}
>>>>>>> b04875eb
    </p>
  ) : (
    // Should never happen.
    <p className={clsx(commonClassNames, 'inline break-words text-secondary')}>
      {vote}
    </p>
  )
}<|MERGE_RESOLUTION|>--- conflicted
+++ resolved
@@ -27,11 +27,7 @@
     </p>
   ) : vote === Vote.Abstain ? (
     <p className={clsx(commonClassNames, 'text-secondary')}>
-<<<<<<< HEAD
-      <Abstain /> {t('info.abstain')}
-=======
-      <Abstain fill="currentColor" /> {t('info.abstainVote')}
->>>>>>> b04875eb
+      <Abstain /> {t('info.abstainVote')}
     </p>
   ) : (
     // Should never happen.
