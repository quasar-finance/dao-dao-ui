--- conflicted
+++ resolved
@@ -95,13 +95,8 @@
           }
           variant="secondary"
         >
-<<<<<<< HEAD
           <Abstain />
-          {t('info.abstain')}
-=======
-          <Abstain fill="currentColor" />
           {t('info.abstainVote')}
->>>>>>> b04875eb
         </Button>
       </div>
       <Button
