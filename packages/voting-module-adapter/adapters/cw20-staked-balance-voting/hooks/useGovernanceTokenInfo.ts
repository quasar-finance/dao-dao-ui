--- conflicted
+++ resolved
@@ -4,11 +4,7 @@
 import {
   Cw20BaseSelectors,
   Cw20StakedBalanceVotingSelectors,
-<<<<<<< HEAD
-  tokenUsdcPriceSelector,
-=======
   usdcPerMicroTokenSelector,
->>>>>>> 05f2e552
 } from '@dao-dao/state'
 
 import { useVotingModuleAdapterOptions } from '../../../react/context'
@@ -74,11 +70,7 @@
   // Price info
   const price = useRecoilValue(
     fetchUSDCPrice
-<<<<<<< HEAD
-      ? tokenUsdcPriceSelector({
-=======
       ? usdcPerMicroTokenSelector({
->>>>>>> 05f2e552
           denom: governanceTokenAddress,
         })
       : constSelector(undefined)
