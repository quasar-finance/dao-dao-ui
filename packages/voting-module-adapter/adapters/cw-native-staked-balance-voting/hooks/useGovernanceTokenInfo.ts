--- conflicted
+++ resolved
@@ -6,11 +6,7 @@
   CwNativeStakedBalanceVotingSelectors,
   nativeDenomBalanceSelector,
   nativeSupplySelector,
-<<<<<<< HEAD
-  tokenUsdcPriceSelector,
-=======
   usdcPerMicroTokenSelector,
->>>>>>> 05f2e552
 } from '@dao-dao/state'
 import {
   MarketingInfoResponse,
@@ -90,11 +86,7 @@
   // Price info
   const price = useRecoilValue(
     fetchUSDCPrice && governanceTokenInfo
-<<<<<<< HEAD
-      ? tokenUsdcPriceSelector({
-=======
       ? usdcPerMicroTokenSelector({
->>>>>>> 05f2e552
           denom,
         })
       : constSelector(undefined)
