export { Cw4GroupClient, Cw4GroupQueryClient } from './Cw4Group'
export { Cw20BaseClient, Cw20BaseQueryClient } from './Cw20Base'
export { Cw20StakeClient, Cw20StakeQueryClient } from './Cw20Stake'
export { Cw721BaseClient, Cw721BaseQueryClient } from './Cw721Base'
export { CwAdminFactoryClient } from './CwAdminFactory'
export { CwCoreV1Client, CwCoreV1QueryClient } from './CwCore.v1'
<<<<<<< HEAD
export {
  CwPayrollFactoryClient,
  CwPayrollFactoryQueryClient,
} from './CwPayrollFactory'
export { CwTokenSwapClient, CwTokenSwapQueryClient } from './CwTokenSwap'
export { CwVestingClient, CwVestingQueryClient } from './CwVesting'
=======
export { CwTokenSwapClient, CwTokenSwapQueryClient } from './CwTokenSwap'
>>>>>>> f1331048
export { DaoCoreV2Client, DaoCoreV2QueryClient } from './DaoCore.v2'
export { DaoVotingCw4Client, DaoVotingCw4QueryClient } from './DaoVotingCw4'
export {
  DaoVotingCw20StakedClient,
  DaoVotingCw20StakedQueryClient,
} from './DaoVotingCw20Staked'
export {
  DaoVotingNativeStakedClient,
  DaoVotingNativeStakedQueryClient,
<<<<<<< HEAD
} from './DaoVotingNativeStaked'
=======
} from './DaoVotingNativeStaked'
export { WyndexFactoryClient, WyndexFactoryQueryClient } from './WyndexFactory'
export {
  WyndexMultiHopClient,
  WyndexMultiHopQueryClient,
} from './WyndexMultiHop'
>>>>>>> f1331048
<|MERGE_RESOLUTION|>--- conflicted
+++ resolved
@@ -4,16 +4,12 @@
 export { Cw721BaseClient, Cw721BaseQueryClient } from './Cw721Base'
 export { CwAdminFactoryClient } from './CwAdminFactory'
 export { CwCoreV1Client, CwCoreV1QueryClient } from './CwCore.v1'
-<<<<<<< HEAD
 export {
   CwPayrollFactoryClient,
   CwPayrollFactoryQueryClient,
 } from './CwPayrollFactory'
 export { CwTokenSwapClient, CwTokenSwapQueryClient } from './CwTokenSwap'
 export { CwVestingClient, CwVestingQueryClient } from './CwVesting'
-=======
-export { CwTokenSwapClient, CwTokenSwapQueryClient } from './CwTokenSwap'
->>>>>>> f1331048
 export { DaoCoreV2Client, DaoCoreV2QueryClient } from './DaoCore.v2'
 export { DaoVotingCw4Client, DaoVotingCw4QueryClient } from './DaoVotingCw4'
 export {
@@ -23,13 +19,9 @@
 export {
   DaoVotingNativeStakedClient,
   DaoVotingNativeStakedQueryClient,
-<<<<<<< HEAD
-} from './DaoVotingNativeStaked'
-=======
 } from './DaoVotingNativeStaked'
 export { WyndexFactoryClient, WyndexFactoryQueryClient } from './WyndexFactory'
 export {
   WyndexMultiHopClient,
   WyndexMultiHopQueryClient,
-} from './WyndexMultiHop'
->>>>>>> f1331048
+} from './WyndexMultiHop'