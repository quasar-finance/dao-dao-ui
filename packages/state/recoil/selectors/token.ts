--- conflicted
+++ resolved
@@ -1,10 +1,6 @@
 import { constSelector, selectorFamily } from 'recoil'
 
-<<<<<<< HEAD
-import { EitherTokenInfo, WithChainId } from '@dao-dao/types'
-=======
 import { GenericToken, TokenType, WithChainId } from '@dao-dao/types'
->>>>>>> dafa7782
 import {
   nativeTokenDecimals,
   nativeTokenLabel,
@@ -14,11 +10,7 @@
 import { Cw20BaseSelectors } from './contracts'
 
 export const eitherTokenInfoSelector = selectorFamily<
-<<<<<<< HEAD
-  EitherTokenInfo,
-=======
   GenericToken,
->>>>>>> dafa7782
   WithChainId<{
     type: TokenType
     denomOrAddress: string
