import { constSelector, selectorFamily } from 'recoil'

import { GenericToken, TokenType, WithChainId } from '@dao-dao/types'
import {
  getFallbackImage,
  nativeTokenDecimals,
  nativeTokenLabel,
  nativeTokenLogoURI,
} from '@dao-dao/utils'

import { Cw20BaseSelectors } from './contracts'

export const genericTokenSelector = selectorFamily<
  GenericToken,
  WithChainId<{
    type: TokenType
    denomOrAddress: string
  }>
>({
  key: 'genericToken',
  get:
    ({ type, denomOrAddress, chainId }) =>
    async ({ get }) => {
      const tokenInfo = get(
        type === TokenType.Cw20
          ? Cw20BaseSelectors.tokenInfoSelector({
              contractAddress: denomOrAddress,
              chainId,
              params: [],
            })
          : constSelector({
              decimals: nativeTokenDecimals(denomOrAddress) ?? 0,
              symbol: nativeTokenLabel(denomOrAddress),
            })
      )
      const imageUrl =
        get(
<<<<<<< HEAD
          type === 'cw20'
=======
          type === TokenType.Cw20
>>>>>>> f1331048
            ? Cw20BaseSelectors.logoUrlSelector({
                contractAddress: denomOrAddress,
                chainId,
              })
            : constSelector(nativeTokenLogoURI(denomOrAddress) ?? '')
        ) || getFallbackImage(denomOrAddress)

      return {
        type,
        denomOrAddress,
        symbol: tokenInfo.symbol,
        decimals: tokenInfo.decimals,
        imageUrl,
      }
    },
})<|MERGE_RESOLUTION|>--- conflicted
+++ resolved
@@ -35,11 +35,7 @@
       )
       const imageUrl =
         get(
-<<<<<<< HEAD
-          type === 'cw20'
-=======
           type === TokenType.Cw20
->>>>>>> f1331048
             ? Cw20BaseSelectors.logoUrlSelector({
                 contractAddress: denomOrAddress,
                 chainId,
