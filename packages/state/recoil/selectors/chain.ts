import { CosmWasmClient } from '@cosmjs/cosmwasm-stargate'
import { fromBase64, toHex } from '@cosmjs/encoding'
import {
  Coin,
  Event,
  StargateClient,
  decodeCosmosSdkDecFromProto,
} from '@cosmjs/stargate'
import { ChainInfoID } from '@noahsaso/cosmodal'
import { ProposalStatus } from 'cosmjs-types/cosmos/gov/v1beta1/gov'
import { cosmos, juno } from 'interchain-rpc'
import { DelegationDelegatorReward } from 'interchain-rpc/types/codegen/cosmos/distribution/v1beta1/distribution'
import {
  Proposal as GovProposal,
  WeightedVoteOption,
} from 'interchain-rpc/types/codegen/cosmos/gov/v1beta1/gov'
import {
  DelegationResponse,
  UnbondingDelegation as RpcUnbondingDelegation,
  Validator as RpcValidator,
} from 'interchain-rpc/types/codegen/cosmos/staking/v1beta1/staking'
import Long from 'long'
import { atom, selector, selectorFamily, waitForAll } from 'recoil'

import {
  AmountWithTimestamp,
  Delegation,
  GenericTokenBalance,
  GovProposalWithDecodedContent,
  NativeDelegationInfo,
  TokenType,
  UnbondingDelegation,
  Validator,
  WithChainId,
} from '@dao-dao/types'
import {
  CHAIN_BECH32_PREFIX,
  CHAIN_ID,
<<<<<<< HEAD
  JUNO_USDC_DENOM,
  NATIVE_DECIMALS,
=======
>>>>>>> 81205eb4
  NATIVE_DENOM,
  cosmWasmClientRouter,
  cosmosValidatorToValidator,
  decodeGovProposalContent,
  getAllRpcResponse,
  getRpcForChainId,
  stargateClientRouter,
} from '@dao-dao/utils'

import {
  refreshBlockHeightAtom,
  refreshNativeTokenStakingInfoAtom,
  refreshWalletBalancesIdAtom,
} from '../atoms/refresh'
import { genericTokenSelector } from './token'

export const stargateClientForChainSelector = selectorFamily<
  StargateClient,
  string | undefined
>({
  key: 'stargateClientForChain',
  get: (chainId) => async () =>
    await stargateClientRouter.connect(
      chainId ? getRpcForChainId(chainId) : getRpcForChainId(CHAIN_ID)
    ),
})

export const cosmWasmClientForChainSelector = selectorFamily<
  CosmWasmClient,
  string | undefined
>({
  key: 'cosmWasmClientForChain',
  get: (chainId) => async () =>
    await cosmWasmClientRouter.connect(
      chainId ? getRpcForChainId(chainId) : getRpcForChainId(CHAIN_ID)
    ),
})

export const cosmosRpcClientForChainSelector = selectorFamily({
  key: 'cosmosRpcClientForChain',
  get: (chainId?: string) => async () =>
    (
      await cosmos.ClientFactory.createRPCQueryClient({
        rpcEndpoint: chainId
          ? getRpcForChainId(chainId)
          : getRpcForChainId(CHAIN_ID),
      })
    ).cosmos,
})

export const junoRpcClientSelector = selector({
  key: 'junoRpcClient',
  get: async () =>
    (
      await juno.ClientFactory.createRPCQueryClient({
        rpcEndpoint: getRpcForChainId(ChainInfoID.Juno1),
      })
    ).juno,
})

export const blockHeightSelector = selectorFamily<number, WithChainId<{}>>({
  key: 'blockHeight',
  get:
    ({ chainId }) =>
    async ({ get }) => {
      const client = get(cosmWasmClientForChainSelector(chainId))
      get(refreshBlockHeightAtom)
      return await client.getHeight()
    },
})

export const blockHeightTimestampSelector = selectorFamily<
  Date,
  WithChainId<{ blockHeight: number }>
>({
  key: 'blockHeightTimestamp',
  get:
    ({ blockHeight, chainId }) =>
    async ({ get }) => {
      const client = get(cosmWasmClientForChainSelector(chainId))
      const block = await client.getBlock(blockHeight)
      return new Date(Date.parse(block.header.time))
    },
})

export const blockHeightTimestampSafeSelector = selectorFamily<
  Date | undefined,
  WithChainId<{ blockHeight: number }>
>({
  key: 'blockHeightTimestamp',
  get:
    ({ blockHeight, chainId }) =>
    async ({ get }) => {
      const client = get(cosmWasmClientForChainSelector(chainId))
      try {
        const block = await client.getBlock(blockHeight)
        return new Date(Date.parse(block.header.time))
      } catch (error) {
        console.error(error)
      }
    },
})

export const nativeBalancesSelector = selectorFamily<
  GenericTokenBalance[],
  WithChainId<{ address: string }>
>({
  key: 'nativeBalances',
  get:
    ({ address, chainId }) =>
    async ({ get }) => {
      const client = get(stargateClientForChainSelector(chainId))

      get(refreshWalletBalancesIdAtom(address))

      const balances = [...(await client.getAllBalances(address))]
      // Add native denom if not present.
      if (!balances.some(({ denom }) => denom === NATIVE_DENOM)) {
        balances.push({
          amount: '0',
          denom: NATIVE_DENOM,
        })
      }
      // Add USDC if not present.
      if (!balances.some(({ denom }) => denom === JUNO_USDC_DENOM)) {
        balances.push({
          amount: '0',
          denom: JUNO_USDC_DENOM,
        })
      }

      const tokens = get(
        waitForAll(
          balances.map(({ denom }) =>
            genericTokenSelector({
              type: TokenType.Native,
              denomOrAddress: denom,
              chainId,
            })
          )
        )
      )

      return tokens.map((token, index) => ({
        token,
        balance: balances[index].amount,
      }))
    },
})

// Refreshes when wallet balances refresh.
export const nativeBalancesFetchedAtSelector = selectorFamily<
  Date,
  WithChainId<{ address: string }>
>({
  key: 'nativeBalancesFetchedAt',
  get:
    ({ address }) =>
    ({ get }) => {
      get(refreshWalletBalancesIdAtom(address))
      return new Date()
    },
})

export const nativeBalanceSelector = selectorFamily<
  Coin,
  WithChainId<{ address: string }>
>({
  key: 'nativeBalance',
  get:
    ({ address, chainId }) =>
    async ({ get }) => {
      const client = get(stargateClientForChainSelector(chainId))

      get(refreshWalletBalancesIdAtom(address))

      return await client.getBalance(address, NATIVE_DENOM)
    },
})

export const nativeDenomBalanceSelector = selectorFamily<
  Coin,
  WithChainId<{ walletAddress: string; denom: string }>
>({
  key: 'nativeDenomBalance',
  get:
    ({ walletAddress, denom, chainId }) =>
    async ({ get }) => {
      const client = get(stargateClientForChainSelector(chainId))

      get(refreshWalletBalancesIdAtom(walletAddress))

      return await client.getBalance(walletAddress, denom)
    },
})

export const nativeDenomBalanceWithTimestampSelector = selectorFamily<
  AmountWithTimestamp,
  WithChainId<{ walletAddress: string; denom: string }>
>({
  key: 'nativeDenomBalanceWithTimestamp',
  get:
    ({ walletAddress, denom, chainId }) =>
    ({ get }) => {
      const amount = Number(
        get(nativeDenomBalanceSelector({ walletAddress, denom, chainId }))
          .amount
      )

      return {
        amount,
        timestamp: new Date(),
      }
    },
})

// Get the SUM of native tokens delegated across all validators
export const nativeDelegatedBalanceSelector = selectorFamily<
  Coin,
  WithChainId<{ address: string }>
>({
  key: 'nativeDelegatedBalance',
  get:
    ({ address, chainId }) =>
    async ({ get }) => {
      const client = get(stargateClientForChainSelector(chainId))

      get(refreshWalletBalancesIdAtom(address))

      const balance = await client.getBalanceStaked(address)

      // Only allow native denom
      if (!balance || balance.denom !== NATIVE_DENOM) {
        return {
          amount: '0',
          denom: NATIVE_DENOM,
        }
      }

      return balance
    },
})

export const nativeSupplySelector = selectorFamily<
  number,
  WithChainId<{ denom: string }>
>({
  key: 'nativeSupply',
  get:
    ({ denom, chainId }) =>
    async ({ get }) => {
      const client = get(cosmosRpcClientForChainSelector(chainId))

      return Number(
        (
          await client.bank.v1beta1.supplyOf({
            denom,
          })
        ).amount.amount
      )
    },
})

export const blocksPerYearSelector = selectorFamily<number, WithChainId<{}>>({
  key: 'blocksPerYear',
  get:
    ({ chainId }) =>
    async ({ get }) => {
      // If on juno mainnet or testnet, use juno RPC.
      if (CHAIN_BECH32_PREFIX === 'juno') {
        const client = get(junoRpcClientSelector)
        return (await client.mint.params()).params.blocksPerYear.toNumber()
      }

      const client = get(cosmosRpcClientForChainSelector(chainId))
      try {
        return (
          await client.mint.v1beta1.params()
        ).params.blocksPerYear.toNumber()
      } catch (err) {
        console.error(err)
        return 0
      }
    },
})

// Queries the chain for the commission of a given validator address.
export const validatorSelector = selectorFamily<
  Validator,
  WithChainId<{ address: string }>
>({
  key: 'validator',
  get:
    ({ address: validatorAddr, chainId }) =>
    async ({ get }) => {
      const client = get(cosmosRpcClientForChainSelector(chainId))

      const { validator } = await client.staking.v1beta1.validator({
        validatorAddr,
      })

      return cosmosValidatorToValidator(validator)
    },
})

export const nativeUnstakingDurationSecondsSelector = selectorFamily<
  number,
  WithChainId<{}>
>({
  key: 'nativeUnstakingDurationSeconds',
  get:
    ({ chainId }) =>
    async ({ get }) => {
      const client = get(cosmosRpcClientForChainSelector(chainId))
      const { params } = await client.staking.v1beta1.params()
      return params.unbondingTime.seconds.toNumber()
    },
})

// Queries the chain for governance proposals, defaulting to those that are
// currently open for voting.
export const govProposalsSelector = selectorFamily<
  GovProposalWithDecodedContent[],
  WithChainId<{ status?: ProposalStatus }>
>({
  key: 'govProposals',
  get:
    ({ status = ProposalStatus.PROPOSAL_STATUS_VOTING_PERIOD, chainId }) =>
    async ({ get }) => {
      const client = get(cosmosRpcClientForChainSelector(chainId))

      let proposals: GovProposal[]
      try {
        proposals = await getAllRpcResponse(
          client.gov.v1beta1.proposals,
          {
            proposalStatus: status,
            voter: '',
            depositor: '',
          },
          'proposals'
        )
      } catch (err) {
        console.error(err)
        proposals = []
      }

      return proposals
        .map((proposal) => decodeGovProposalContent(proposal))
        .sort((a, b) => a.votingEndTime.getTime() - b.votingEndTime.getTime())
    },
})

// Queries the chain for a specific governance proposal.
export const govProposalSelector = selectorFamily<
  GovProposalWithDecodedContent | undefined,
  WithChainId<{ proposalId: number }>
>({
  key: 'govProposal',
  get:
    ({ proposalId, chainId }) =>
    async ({ get }) => {
      const client = get(cosmosRpcClientForChainSelector(chainId))

      const proposal = (
        await client.gov.v1beta1.proposal({
          proposalId: Long.fromInt(proposalId),
        })
      )?.proposal

      return proposal && decodeGovProposalContent(proposal)
    },
})

// Queries the chain for a vote on a governance proposal.
export const govProposalVoteSelector = selectorFamily<
  WeightedVoteOption[] | undefined,
  WithChainId<{ proposalId: number; voter: string }>
>({
  key: 'govProposalVote',
  get:
    ({ proposalId, voter, chainId }) =>
    async ({ get }) => {
      const client = get(cosmosRpcClientForChainSelector(chainId))

      return (
        await client.gov.v1beta1.vote({
          proposalId: Long.fromInt(proposalId),
          voter,
        })
      )?.vote.options
    },
})

export const validatorsSelector = selectorFamily<Validator[], WithChainId<{}>>({
  key: 'validators',
  get:
    ({ chainId }) =>
    async ({ get }) => {
      const client = get(cosmosRpcClientForChainSelector(chainId))

      let validators: RpcValidator[]
      try {
        validators = await getAllRpcResponse(
          client.staking.v1beta1.validators,
          {
            status: '',
          },
          'validators'
        )
      } catch (err) {
        console.error(err)
        return []
      }

      return validators
        .map((validator) => cosmosValidatorToValidator(validator))
        .sort((a, b) => b.tokens - a.tokens)
    },
})

export const nativeDelegationInfoSelector = selectorFamily<
  NativeDelegationInfo | undefined,
  WithChainId<{ address: string }>
>({
  key: 'nativeDelegationInfo',
  get:
    ({ address: delegatorAddr, chainId }) =>
    async ({ get }) => {
      const client = get(cosmosRpcClientForChainSelector(chainId))

      get(refreshNativeTokenStakingInfoAtom(delegatorAddr))

      let delegations: DelegationResponse[]
      let validators: RpcValidator[]
      let rewards: DelegationDelegatorReward[]
      let unbondingDelegations: RpcUnbondingDelegation[]
      try {
        delegations = await getAllRpcResponse(
          client.staking.v1beta1.delegatorDelegations,
          {
            delegatorAddr,
          },
          'delegationResponses'
        )
        validators = await getAllRpcResponse(
          client.staking.v1beta1.delegatorValidators,
          {
            delegatorAddr,
          },
          'validators'
        )
        rewards = (
          await client.distribution.v1beta1.delegationTotalRewards({
            delegatorAddress: delegatorAddr,
          })
        ).rewards
        unbondingDelegations = await getAllRpcResponse(
          client.staking.v1beta1.delegatorUnbondingDelegations,
          {
            delegatorAddr,
          },
          'unbondingResponses'
        )
      } catch (error) {
        console.error(error)
        return undefined
      }

      return {
        delegations: delegations
          .map(
            ({
              delegation: { validatorAddress: address },
              balance: delegationBalance,
            }): Delegation | undefined => {
              // Only allow NATIVE_DENOM.
              if (delegationBalance.denom !== NATIVE_DENOM) {
                return
              }

              const validator = validators.find(
                ({ operatorAddress }) => operatorAddress === address
              )
              let pendingReward = rewards
                .find(({ validatorAddress }) => validatorAddress === address)
                ?.reward.find(({ denom }) => denom === NATIVE_DENOM)

              if (!validator || !pendingReward) {
                return
              }

              // pendingReward is represented as a Decimal Coin (DecCoin), which
              // includes 18 decimals and no decimal point, so it needs to be
              // converted manually. See issues:
              // https://github.com/osmosis-labs/telescope/issues/247
              // https://github.com/cosmos/cosmos-sdk/issues/10863
              pendingReward.amount = decodeCosmosSdkDecFromProto(
                pendingReward.amount
              )
                .floor()
                .toString()

              return {
                validator: cosmosValidatorToValidator(validator),
                delegated: delegationBalance,
                pendingReward,
              }
            }
          )
          .filter(Boolean) as Delegation[],

        // Only returns native token unbondings, no need to check.
        unbondingDelegations: unbondingDelegations.flatMap(
          ({ validatorAddress, entries }) => {
            const validator = get(
              validatorSelector({
                address: validatorAddress,
                chainId,
              })
            )

            return entries.map(
              ({
                creationHeight,
                completionTime,
                balance,
              }): UnbondingDelegation => ({
                validator,
                balance: {
                  amount: balance,
                  denom: NATIVE_DENOM,
                },
                startedAtHeight: creationHeight.toNumber(),
                finishesAt: completionTime,
              })
            )
          }
        ),
      }
    },
})

export const transactionEventsSelector = selectorFamily<
  readonly Event[] | undefined,
  WithChainId<{ txHash: string }>
>({
  key: 'transactionEvents',
  get:
    ({ txHash, chainId }) =>
    async ({ get }) => {
      const client = get(cosmWasmClientForChainSelector(chainId))

      const tx = await client.getTx(txHash)
      return tx ? tx.events : undefined
    },
})

// See usage in stateful `AddressInput` component.
export const walletHexPublicKeyOverridesAtom = atom<
  Record<string, string | undefined>
>({
  key: 'walletHexPublicKeyOverrides',
  default: {},
})

export const walletHexPublicKeySelector = selectorFamily<
  string | undefined,
  WithChainId<{ walletAddress: string }>
>({
  key: 'walletHexPublicKey',
  get:
    ({ walletAddress, chainId }) =>
    async ({ get }) => {
      const override = get(walletHexPublicKeyOverridesAtom)[walletAddress]
      if (override) {
        return override
      }

      const client = get(cosmWasmClientForChainSelector(chainId))
      const account = await client.getAccount(walletAddress)
      if (!account?.pubkey?.value) {
        return
      }
      return toHex(fromBase64(account.pubkey.value))
    },
})<|MERGE_RESOLUTION|>--- conflicted
+++ resolved
@@ -36,11 +36,7 @@
 import {
   CHAIN_BECH32_PREFIX,
   CHAIN_ID,
-<<<<<<< HEAD
   JUNO_USDC_DENOM,
-  NATIVE_DECIMALS,
-=======
->>>>>>> 81205eb4
   NATIVE_DENOM,
   cosmWasmClientRouter,
   cosmosValidatorToValidator,
