@tailwind base;
@tailwind components;
@tailwind utilities;

<<<<<<< HEAD
html {
  --logo-fill: #06090B;
}

html[data-theme=junoDark] {
  --logo-fill: #fff;
=======
@import url('https://rsms.me/inter/inter.css');

@font-face {
  font-family: 'JetBrainsMono';
  src: url('https://cdn.jsdelivr.net/gh/JetBrains/JetBrainsMono/web/woff2/JetBrainsMono-Regular.woff2')
      format('woff2'),
    url('https://cdn.jsdelivr.net/gh/JetBrains/JetBrainsMono/web/woff/JetBrainsMono-Regular.woff')
      format('woff'),
    url('https://cdn.jsdelivr.net/gh/JetBrains/JetBrainsMono/ttf/JetBrainsMono-Regular.ttf')
      format('truetype');
  font-weight: 400;
  font-style: normal;
}

html,
body {
  font-family: 'Inter';
>>>>>>> 00291eb7
}<|MERGE_RESOLUTION|>--- conflicted
+++ resolved
@@ -2,14 +2,14 @@
 @tailwind components;
 @tailwind utilities;
 
-<<<<<<< HEAD
 html {
   --logo-fill: #06090B;
 }
 
 html[data-theme=junoDark] {
   --logo-fill: #fff;
-=======
+}
+
 @import url('https://rsms.me/inter/inter.css');
 
 @font-face {
@@ -27,5 +27,4 @@
 html,
 body {
   font-family: 'Inter';
->>>>>>> 00291eb7
 }