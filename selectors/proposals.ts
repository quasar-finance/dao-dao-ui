import {
  ProposalResponse,
  ProposalTallyResponse,
  VoteInfo,
} from '@dao-dao/types/contracts/cw3-dao'
import {
<<<<<<< HEAD
  proposalsRequestIdAtom,
  proposalUpdateCountAtom,
=======
  contractProposalMapAtom,
  proposalsRequestIdAtom,
>>>>>>> 61d4ad7f
} from 'atoms/proposals'
import { atomFamily, selectorFamily } from 'recoil'
import { ContractProposalMap, ProposalMap } from 'types/proposals'
import { cosmWasmClient } from './cosm'
import {
  EmptyProposalResponse,
  EmptyProposalTallyResponse,
  EmptyThresholdResponse,
} from 'models/proposal/proposal'
import {
  ExtendedProposalResponse,
  ProposalMapItem,
  ProposalKey,
  ProposalMessageKey,
} from 'types/proposals'
import { MessageMap, MessageMapEntry } from 'models/proposal/messageMap'
import { draftProposalKeyNumber } from 'util/proposal'

export type ProposalIdInput = string | number

export type ProposalIdParamType = {
  proposal_id: number
}

export type ProposalSelectorParams = {
  contractAddress: string
  proposalId: ProposalIdInput
}

export type ProposalExecuteParams = {
  contractAddress: string
  proposalId: string | number
  walletAddress: string
}

function parsedProposalId(proposalId: ProposalIdInput): number {
  if (typeof proposalId === 'string') {
    proposalId = parseInt(proposalId)
  }
  return proposalId
}

function proposalIdParam(proposalId: ProposalIdInput): ProposalIdParamType {
  return { proposal_id: parsedProposalId(proposalId) }
}

function proposalParam(key: string, proposalId: ProposalIdInput) {
  return { [key]: proposalIdParam(proposalId) }
}

export const onChainProposalsSelector = selectorFamily<
  ProposalResponse[],
  {
    contractAddress: string
    startBefore: number
    limit: number
  }
>({
  key: 'onChainProposals',
  get:
    ({ contractAddress, startBefore, limit }) =>
    async ({ get }) => {
      // While this looks like a no-op, it forces a dependency on
      // the proposalRequestId, which can be incremented to force
      // a re-fetch after creating a new propossal.
      get(proposalsRequestIdAtom)

      const client = get(cosmWasmClient)
      const { proposals } = await client.queryContractSmart(contractAddress, {
        reverse_proposals: {
          ...(startBefore && { start_before: startBefore }),
          limit,
        },
      })
      return proposals
    },
})

export const proposalSelector = selectorFamily<
  ProposalResponse | undefined,
  { contractAddress: string; proposalId: string | number }
>({
  key: 'proposalSelector',
  get:
    ({
      contractAddress,
      proposalId,
    }: {
      contractAddress: string
      proposalId: string | number
    }) =>
    async ({ get }) => {
      if (typeof proposalId === 'string') {
        const draftProposal = get(
          draftProposalSelector({ contractAddress, proposalId })
        )
        if (draftProposal?.proposal) {
          return draftProposal?.proposal
        }
      }
      if (typeof proposalId === 'number') {
        get(proposalUpdateCountAtom({ contractAddress, proposalId }))
      }

      const client = get(cosmWasmClient)
      try {
        const proposal = await client.queryContractSmart(contractAddress, {
          proposal: { proposal_id: proposalId },
        })
        return proposal
      } catch (e) {
        console.error(e)
        return undefined
      }
    },
})

export const proposalVotesSelector = selectorFamily<
  VoteInfo[],
  { contractAddress: string; proposalId: number }
>({
  key: 'proposalVotesSelector',
  get:
    ({
      contractAddress,
      proposalId,
    }: {
      contractAddress: string
      proposalId: number
    }) =>
    async ({ get }) => {
      get(proposalUpdateCountAtom({ contractAddress, proposalId }))
      try {
        const client = get(cosmWasmClient)
        const votes = await client.queryContractSmart(contractAddress, {
          list_votes: { proposal_id: proposalId },
        })
        return votes.votes
      } catch (e) {
        console.error(e)
        return []
      }
    },
})

export const proposalTallySelector = selectorFamily<
  ProposalTallyResponse,
  { contractAddress: string; proposalId: number }
>({
  key: 'proposalTallySelector',
  get:
    ({
      contractAddress,
      proposalId,
    }: {
      contractAddress: string
      proposalId: number
    }) =>
    async ({ get }) => {
      get(proposalUpdateCountAtom({ contractAddress, proposalId }))
      try {
        const client = get(cosmWasmClient)
        const tally = await client.queryContractSmart(contractAddress, {
          tally: { proposal_id: proposalId },
        })
        return tally
      } catch (e) {
        console.error(e)
        return {
          ...EmptyProposalTallyResponse,
        }
      }
    },
})

export const draftProposalsSelector = selectorFamily<ProposalMap, string>({
  key: 'draftProposals',
  get:
    (contractAddress) =>
    ({ get }) => {
      return get(proposalMapSelector(contractAddress))
    },
  set:
    (contractAddress) =>
    ({ set }, newValue) => {
      set(proposalMapSelector(contractAddress), newValue)
    },
})

export const proposalsSelector = selectorFamily<
  ExtendedProposalResponse[],
  {
    contractAddress: string
    startBefore: number
    limit: number
  }
>({
  key: 'proposals',
  get:
    ({ contractAddress, startBefore, limit }) =>
    async ({ get }) => {
      const onChainProposalList = get(
        onChainProposalsSelector({ contractAddress, startBefore, limit })
      )
      let draftProposalItems: ExtendedProposalResponse[] = []
      // Add in draft proposals:
      const draftProposals = get(draftProposalsSelector(contractAddress))
      if (draftProposals) {
        draftProposalItems = Object.values(draftProposals).map((draft) => {
          const proposalResponse: ExtendedProposalResponse = {
            ...EmptyProposalResponse,
            ...draft.proposal,
            status: 'draft' as any,
            draftId: draft.id,
            threshold: { ...EmptyThresholdResponse },
            total_weight: 0,
          }
          return proposalResponse
        })
      }

      return (draftProposalItems ?? []).concat(onChainProposalList)
    },
})

export const proposalMapSelector = selectorFamily<ProposalMap, string>({
  key: 'proposalMap',
  get:
    (contractAddress) =>
    ({ get }) => {
      const contractProposalMap = get(contractProposalMapAtom)
      return contractProposalMap[contractAddress]
    },
  set:
    (contractAddress) =>
    ({ get, set }, newValue) => {
      const contractProposalMap = get(contractProposalMapAtom)
      const updatedMap: ContractProposalMap = {
        ...contractProposalMap,
        [contractAddress]: newValue,
      } as any // TODO(gavin.doughtie): Wrong type?
      set(contractProposalMapAtom, updatedMap)
    },
})

export const draftProposalSelector = selectorFamily<
  ProposalMapItem | undefined,
  ProposalKey
>({
  key: 'draftProposal',
  get:
    ({ contractAddress, proposalId }) =>
    ({ get }) => {
      const draftProposals = get(proposalMapSelector(contractAddress))
      return draftProposals ? draftProposals[proposalId] : undefined
    },
  set:
    ({ contractAddress, proposalId }) =>
    ({ set, get }, newValue) => {
      if (newValue) {
        const draftProposals = get(proposalMapSelector(contractAddress))
        const updatedDraftProposals: ProposalMap = {
          ...draftProposals,
          [proposalId]: newValue as any,
        }
        set(proposalMapSelector(contractAddress), updatedDraftProposals)
      }
    },
})

export const draftProposalMessageSelector = selectorFamily<
  MessageMapEntry | undefined,
  ProposalMessageKey
>({
  key: 'draftProposalMessage',
  get:
    ({ contractAddress, proposalId, messageId }) =>
    ({ get }) => {
      const draftProposal = get(
        draftProposalSelector({ contractAddress, proposalId })
      )
      return draftProposal?.messages
        ? draftProposal.messages[messageId]
        : undefined
    },
  set:
    ({ contractAddress, proposalId, messageId }) =>
    ({ set, get }, newValue) => {
      if (!newValue) {
        return
      }
      const draftProposal = get(
        draftProposalSelector({ contractAddress, proposalId })
      )
      if (draftProposal) {
        const messages: MessageMap = {
          ...draftProposal?.messages,
          [messageId]: newValue,
        } as any
        const updatedProposal: ProposalMapItem = {
          ...draftProposal,
          messages,
        }
        set(
          draftProposalSelector({ contractAddress, proposalId }),
          updatedProposal
        )
      }
    },
})<|MERGE_RESOLUTION|>--- conflicted
+++ resolved
@@ -4,13 +4,12 @@
   VoteInfo,
 } from '@dao-dao/types/contracts/cw3-dao'
 import {
-<<<<<<< HEAD
   proposalsRequestIdAtom,
   proposalUpdateCountAtom,
-=======
+} from 'atoms/proposals'
+import {
   contractProposalMapAtom,
   proposalsRequestIdAtom,
->>>>>>> 61d4ad7f
 } from 'atoms/proposals'
 import { atomFamily, selectorFamily } from 'recoil'
 import { ContractProposalMap, ProposalMap } from 'types/proposals'
