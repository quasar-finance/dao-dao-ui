import { Proposal, ProposalResponse } from '@dao-dao/types/contracts/cw3-dao'
import {
  DefaultValue,
  selectorFamily,
  TransactionInterface_UNSTABLE,
  useRecoilTransaction_UNSTABLE,
} from 'recoil'
import { cosmWasmClient, cosmWasmSigningClient } from './cosm'
import { proposalsRequestIdAtom } from 'atoms/proposals'
import { defaultExecuteFee } from 'util/fee'
import { ExecuteResult, SigningCosmWasmClient } from '@cosmjs/cosmwasm-stargate'

export type ProposalIdInput = string | number

export type ProposalIdParamType = {
  proposal_id: number
}

export type ProposalSelectorParams = {
  contractAddress: string
  proposalId: ProposalIdInput
}

export type ProposalExecuteParams = {
  contractAddress: string
  proposalId: string | number
  walletAddress: string
}

function parsedProposalId(proposalId: ProposalIdInput): number {
  if (typeof proposalId === 'string') {
    proposalId = parseInt(proposalId)
  }
  return proposalId
}

function proposalIdParam(proposalId: ProposalIdInput): ProposalIdParamType {
  return { proposal_id: parsedProposalId(proposalId) }
}

function proposalParam(key: string, proposalId: ProposalIdInput) {
  return { [key]: proposalIdParam(proposalId) }
}

export const onChainProposalsSelector = selectorFamily<
  ProposalResponse[],
  {
    contractAddress: string
    startBefore: number
  }
>({
  key: 'onChainProposals',
  get:
    ({ contractAddress, startBefore }) =>
    async ({ get }) => {
      // While this looks like a no-op, it forces a dependency on
      // the proposalRequestId, which can be incremented to force
      // a re-fetch after creating a new propossal.
      get(proposalsRequestIdAtom)

      const client = get(cosmWasmClient)
      const { proposals } = await client.queryContractSmart(contractAddress, {
        reverse_proposals: {
          ...(startBefore && { start_before: startBefore }),
          limit: 10,
        },
      })
      return proposals
    },
})

const queryProposal =
  <T>(key: string, keyedResult?: string) =>
  ({
    contractAddress,
    proposalId,
  }: ProposalSelectorParams): ((params: any) => Promise<T>) => {
    return async ({ get }) => {
      const client = get(cosmWasmClient)
      const result = await client.queryContractSmart(
        contractAddress,
<<<<<<< HEAD
        startBefore,
        limit,
      }: {
        contractAddress: string
        startBefore: number
        limit: number
      }) =>
      async ({ get }) => {
        const requestId = get(proposalsRequestIdAtom)
        console.log(`fetching proposals, requestId: ${requestId}`)
        const client = get(cosmWasmClient)
        const { proposals } = await client.queryContractSmart(contractAddress, {
          reverse_proposals: {
            ...(startBefore && { start_before: startBefore }),
            limit: limit,
          },
        })
        return proposals
      },
=======
        proposalParam(key, proposalId)
      )
      if (keyedResult) {
        return result[keyedResult]
      }
      return result
    }
>>>>>>> d4b6599c
  }

  export const vote = (
  signingClient: SigningCosmWasmClient,
  { contractAddress, proposalId, walletAddress }: ProposalExecuteParams
): ((vote: 'yes' | 'no') => Promise<ExecuteResult>) => {
  return (vote: string) =>
    signingClient.execute(
      walletAddress,
      contractAddress,
      { vote: { proposal_id: parsedProposalId(proposalId), vote } },
      defaultExecuteFee
    )
}

export const voteSelector = selectorFamily<any, any>({
  key: 'vote',
  get: queryProposal('query_vote', 'vote')
})

export const proposalSelector = selectorFamily<
  ProposalResponse,
  ProposalSelectorParams
>({
  key: 'proposal',
  get: queryProposal<ProposalResponse>('proposal'),
})

export const votesSelector = selectorFamily<any, ProposalSelectorParams>({
  key: 'listVotes',
  get: queryProposal('list_votes', 'votes'),
})

export const tallySelector = selectorFamily<any, ProposalSelectorParams>({
  key: 'tally',
  get: queryProposal('tally'),
})<|MERGE_RESOLUTION|>--- conflicted
+++ resolved
@@ -79,7 +79,6 @@
       const client = get(cosmWasmClient)
       const result = await client.queryContractSmart(
         contractAddress,
-<<<<<<< HEAD
         startBefore,
         limit,
       }: {
@@ -92,22 +91,18 @@
         console.log(`fetching proposals, requestId: ${requestId}`)
         const client = get(cosmWasmClient)
         const { proposals } = await client.queryContractSmart(contractAddress, {
+        // proposalParam(key, proposalId) ?
           reverse_proposals: {
             ...(startBefore && { start_before: startBefore }),
             limit: limit,
           },
         })
+        //if (keyedResult) {
+        //return result[keyedResult]
+      //}
+
         return proposals
       },
-=======
-        proposalParam(key, proposalId)
-      )
-      if (keyedResult) {
-        return result[keyedResult]
-      }
-      return result
-    }
->>>>>>> d4b6599c
   }
 
   export const vote = (
