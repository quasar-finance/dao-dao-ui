<<<<<<< HEAD
import type { NextPage } from 'next'
import WalletLoader from 'components/WalletLoader'
import { useSigningClient } from 'contexts/cosmwasm'
import { useState, FormEvent } from 'react'
import { useRouter } from 'next/router'
import LineAlert from 'components/LineAlert'
import cloneDeep from 'lodash.clonedeep'
import isValidJson from 'util/isValidJson'
import { defaultExecuteFee } from 'util/fee'
=======
import type { NextPage } from 'next';
import WalletLoader from 'components/WalletLoader';
import { useSigningClient } from 'contexts/cosmwasm';
import { useState, FormEvent } from 'react';
import { useRouter } from 'next/router';
import LineAlert from 'components/LineAlert';
import cloneDeep from 'lodash.clonedeep';

import { coins, StdFee } from '@cosmjs/stargate';
import { makeSpendMessage } from '../../util/messagehelpers';
>>>>>>> c1edf26e

interface FormElements extends HTMLFormControlsCollection {
  label: HTMLInputElement;
  description: HTMLInputElement;
  json: HTMLInputElement;
}

interface ProposalFormElement extends HTMLFormElement {
  readonly elements: FormElements;
}

const contractAddress = process.env.NEXT_PUBLIC_DAO_CONTRACT_ADDRESS || '';

<<<<<<< HEAD
=======
function validateJsonMsg(json: any) {
  console.log(`validateJsonMessage: `);
  console.dir(json);
  return true;
  // if (typeof json !== 'object') {
  //   return false
  // }
  // if (Array.isArray(json)) {
  //   return false
  // }
  // const messages = json?.body?.messages || []
  // if (messages.length !== 1) {
  //   return false
  // }
  // // const [message] = messages
  // // if (message['@type'] !== '/cosmos.bank.v1beta1.MsgSend') {
  // //   return false
  // // }
  // // if (message.from_address !== contractAddress) {
  // //   return false
  // // }
  // return true
}

>>>>>>> c1edf26e
const ProposalCreate: NextPage = () => {
  const router = useRouter();

  const { walletAddress, signingClient } = useSigningClient();
  const [sendWalletAddress, setSendWalletAddress] = useState('');
  const [transactionHash, setTransactionHash] = useState('');
  const [error, setError] = useState('');
  const [loading, setLoading] = useState(false);
  const [proposalMessage, setProposalMessage] = useState<any>(); // message type?
  const [messageJson, setMessageJson] = useState('');
  const [proposalID, setProposalID] = useState('');

  const handleSpend = () => {
    const amount = prompt('Amount?');
    if (amount) {
      const spendMsg = makeSpendMessage(amount, sendWalletAddress || walletAddress);
      setProposalMessage(spendMsg);
      setMessageJson(JSON.stringify(spendMsg));
    }
  };

<<<<<<< HEAD
  const handleSubmit = (event: FormEvent<ProposalFormElement>) => {
    event.preventDefault()
    setLoading(true)
    setError('')
=======
  const defaultExecuteFee: StdFee = {
    amount: coins(3000, process.env.NEXT_PUBLIC_STAKING_DENOM!),
    gas: '333333',
  };

  const handleSubmit = async (event: FormEvent<ProposalFormElement>) => {
    event.preventDefault();
    setLoading(true);
    setError('');
>>>>>>> c1edf26e

    const currentTarget = event.currentTarget as ProposalFormElement;

    const title = currentTarget.label.value.trim();
    const description = currentTarget.description.value.trim();
    const jsonStr = currentTarget.json.value.trim();

    if (title.length === 0 || description.length === 0) {
<<<<<<< HEAD
      setLoading(false)
      setError('Title and Description are required.')
=======
      setLoading(false);
      setError('Title and Description are required.');
>>>>>>> c1edf26e
    }

    // clone json string to avoid prototype poisoning
    // https://medium.com/intrinsic-blog/javascript-prototype-poisoning-vulnerabilities-in-the-wild-7bc15347c96
<<<<<<< HEAD
    let json
    const jsonClone = cloneDeep(jsonStr)

    // check that proposal is valid json
    try {
      json = JSON.parse(jsonClone)
      if (!isValidJson(json)) {
        setLoading(false)
        setError('Proposal JSON is not a list of valid RPC messages.')
        return
=======
    let json;
    const jsonClone = cloneDeep(jsonStr);
    if (jsonClone) {
      json = JSON.parse(jsonClone);
      if (!validateJsonMsg(json)) {
        setLoading(false);
        setError('Error in JSON message.');
        return;
>>>>>>> c1edf26e
      }
    } catch {
      setLoading(false)
      setError('Proposal is not valid JSON.')
      return
    }

    const msg = {
      title,
      description,
      msgs: json || [],
<<<<<<< HEAD
    }

    signingClient
      ?.execute(
=======
    };

    console.log(msg);

    try {
      const response = await signingClient?.execute(
>>>>>>> c1edf26e
        walletAddress,
        contractAddress,
        { propose: msg },
        defaultExecuteFee
<<<<<<< HEAD
      )
      .then((response) => {
        setLoading(false)
        setTransactionHash(response.transactionHash)
        const [{ events }] = response.logs
        const [wasm] = events.filter((e) => e.type === 'wasm')
=======
      );
      setLoading(false);
      if (response) {
        setTransactionHash(response.transactionHash);
        const [{ events }] = response.logs;
        const [wasm] = events.filter((e) => e.type === 'wasm');
>>>>>>> c1edf26e
        const [{ value }] = wasm.attributes.filter(
          (w) => w.key === 'proposal_id'
        );
        setProposalID(value);
      }
    } catch (e: any) {
      setLoading(false);
      setError(e.message);
    }
  };

  const complete = transactionHash.length > 0;

  return (
    <WalletLoader>
      <div className="flex flex-col w-full">
        <div className="grid bg-base-100 place-items-center">
          <button onClick={() => handleSpend()}>Spend</button>
          <form
            className="text-left container mx-auto max-w-lg"
            onSubmit={handleSubmit}
          >
            <h1 className="text-4xl my-8 text-bold">Create Proposal</h1>
            <label className="block">Title</label>
            <input
              className="input input-bordered rounded box-border p-3 w-full focus:input-primary text-xl"
              name="label"
              readOnly={complete}
            />
            <label className="block mt-4">Description</label>
            <textarea
              className="input input-bordered rounded box-border p-3 h-24 w-full focus:input-primary text-xl"
              name="description"
              readOnly={complete}
            ></textarea>
            <label className="block mt-4">JSON</label>
            <textarea
              className="input input-bordered rounded box-border p-3 w-full font-mono h-80 focus:input-primary text-x"
              cols={7}
              name="json"
              defaultValue={messageJson}
              readOnly={complete}
            />
            {!complete && (
              <button
                className={`btn btn-primary text-lg mt-8 ml-auto ${
                  loading ? 'loading' : ''
                }`}
                style={{ cursor: loading ? 'not-allowed' : 'pointer' }}
                type="submit"
                disabled={loading}
              >
                Create Proposal
              </button>
            )}
            {error && (
              <div className="mt-8">
                <LineAlert variant="error" msg={error} />
              </div>
            )}

            {proposalID.length > 0 && (
              <div className="mt-8 text-right">
                <LineAlert
                  variant="success"
                  msg={`Success! Transaction Hash: ${transactionHash}`}
                />
                <button
                  className="mt-4 box-border px-4 py-2 btn btn-primary"
                  onClick={(e) => {
                    e.preventDefault();
                    router.push(`/proposals/${proposalID}`);
                  }}
                >
                  View Proposal &#8599;
                </button>
              </div>
            )}
          </form>
        </div>
      </div>
    </WalletLoader>
  );
};

export default ProposalCreate;<|MERGE_RESOLUTION|>--- conflicted
+++ resolved
@@ -1,14 +1,3 @@
-<<<<<<< HEAD
-import type { NextPage } from 'next'
-import WalletLoader from 'components/WalletLoader'
-import { useSigningClient } from 'contexts/cosmwasm'
-import { useState, FormEvent } from 'react'
-import { useRouter } from 'next/router'
-import LineAlert from 'components/LineAlert'
-import cloneDeep from 'lodash.clonedeep'
-import isValidJson from 'util/isValidJson'
-import { defaultExecuteFee } from 'util/fee'
-=======
 import type { NextPage } from 'next';
 import WalletLoader from 'components/WalletLoader';
 import { useSigningClient } from 'contexts/cosmwasm';
@@ -19,7 +8,6 @@
 
 import { coins, StdFee } from '@cosmjs/stargate';
 import { makeSpendMessage } from '../../util/messagehelpers';
->>>>>>> c1edf26e
 
 interface FormElements extends HTMLFormControlsCollection {
   label: HTMLInputElement;
@@ -33,8 +21,6 @@
 
 const contractAddress = process.env.NEXT_PUBLIC_DAO_CONTRACT_ADDRESS || '';
 
-<<<<<<< HEAD
-=======
 function validateJsonMsg(json: any) {
   console.log(`validateJsonMessage: `);
   console.dir(json);
@@ -59,7 +45,6 @@
   // return true
 }
 
->>>>>>> c1edf26e
 const ProposalCreate: NextPage = () => {
   const router = useRouter();
 
@@ -81,12 +66,6 @@
     }
   };
 
-<<<<<<< HEAD
-  const handleSubmit = (event: FormEvent<ProposalFormElement>) => {
-    event.preventDefault()
-    setLoading(true)
-    setError('')
-=======
   const defaultExecuteFee: StdFee = {
     amount: coins(3000, process.env.NEXT_PUBLIC_STAKING_DENOM!),
     gas: '333333',
@@ -96,7 +75,6 @@
     event.preventDefault();
     setLoading(true);
     setError('');
->>>>>>> c1edf26e
 
     const currentTarget = event.currentTarget as ProposalFormElement;
 
@@ -105,29 +83,12 @@
     const jsonStr = currentTarget.json.value.trim();
 
     if (title.length === 0 || description.length === 0) {
-<<<<<<< HEAD
-      setLoading(false)
-      setError('Title and Description are required.')
-=======
       setLoading(false);
       setError('Title and Description are required.');
->>>>>>> c1edf26e
     }
 
     // clone json string to avoid prototype poisoning
     // https://medium.com/intrinsic-blog/javascript-prototype-poisoning-vulnerabilities-in-the-wild-7bc15347c96
-<<<<<<< HEAD
-    let json
-    const jsonClone = cloneDeep(jsonStr)
-
-    // check that proposal is valid json
-    try {
-      json = JSON.parse(jsonClone)
-      if (!isValidJson(json)) {
-        setLoading(false)
-        setError('Proposal JSON is not a list of valid RPC messages.')
-        return
-=======
     let json;
     const jsonClone = cloneDeep(jsonStr);
     if (jsonClone) {
@@ -136,7 +97,6 @@
         setLoading(false);
         setError('Error in JSON message.');
         return;
->>>>>>> c1edf26e
       }
     } catch {
       setLoading(false)
@@ -148,38 +108,22 @@
       title,
       description,
       msgs: json || [],
-<<<<<<< HEAD
-    }
-
-    signingClient
-      ?.execute(
-=======
     };
 
     console.log(msg);
 
     try {
       const response = await signingClient?.execute(
->>>>>>> c1edf26e
         walletAddress,
         contractAddress,
         { propose: msg },
         defaultExecuteFee
-<<<<<<< HEAD
-      )
-      .then((response) => {
-        setLoading(false)
-        setTransactionHash(response.transactionHash)
-        const [{ events }] = response.logs
-        const [wasm] = events.filter((e) => e.type === 'wasm')
-=======
       );
       setLoading(false);
       if (response) {
         setTransactionHash(response.transactionHash);
         const [{ events }] = response.logs;
         const [wasm] = events.filter((e) => e.type === 'wasm');
->>>>>>> c1edf26e
         const [{ value }] = wasm.attributes.filter(
           (w) => w.key === 'proposal_id'
         );
