<<<<<<< HEAD
import type { NextPage } from 'next'
import WalletLoader from 'components/WalletLoader'
import { useSigningClient } from 'contexts/cosmwasm'
import { useState, useEffect } from 'react'
import { useRouter } from 'next/router'
import LineAlert from 'components/LineAlert'
import { VoteInfo, ProposalResponse } from 'types/cw3'
import { defaultExecuteFee } from 'util/fee'
=======
import { coins, StdFee } from '@cosmjs/stargate';
import LineAlert from 'components/LineAlert';
import WalletLoader from 'components/WalletLoader';
import { useSigningClient } from 'contexts/cosmwasm';
import type { NextPage } from 'next';
import { useRouter } from 'next/router';
import { useEffect, useState } from 'react';
import { ProposalResponse, VoteInfo } from 'types/cw3';
>>>>>>> c1edf26e

const contractAddress = process.env.NEXT_PUBLIC_DAO_CONTRACT_ADDRESS || '';

function VoteButtons({
  onVoteYes = () => {},
  onVoteNo = () => {},
  onBack = (e: any) => {},
  votes = [],
  walletAddress = '',
  status = '',
}) {
  const [vote]: VoteInfo[] = votes.filter(
    (v: VoteInfo) => v.voter === walletAddress
  );

  if (vote) {
    const variant =
      vote.vote === 'yes' ? 'success' : vote.vote === 'no' ? 'error' : 'error';
    const msg = `You voted ${vote.vote}`;
    return (
      <>
        <LineAlert className="mt-2" variant={variant} msg={msg} />
        {status === 'open' && (
          <button
            className="box-border px-4 py-2 rounded bg-gray-500 hover:bg-gray-600 text-white my-4"
            onClick={onBack}
          >
            {'< Proposals'}
          </button>
        )}
      </>
    );
  }
  if (status !== 'open') {
    return null;
  }
  return (
    <div className="flex justify-between content-center mt-2">
      <button
        className="box-border px-4 py-2 rounded bg-gray-500 hover:bg-gray-600 text-white"
        onClick={onBack}
      >
        {'< Proposals'}
      </button>

      <button
        className="box-border px-4 py-2 rounded bg-green-500 hover:bg-green-600 text-white"
        onClick={onVoteYes}
      >
        Sign
      </button>
      <button
        className="box-border px-4 py-2 rounded bg-red-500 hover:bg-red-600 text-white"
        onClick={onVoteNo}
      >
        Reject
      </button>
    </div>
  );
}

const defaultExecuteFee: StdFee = {
  amount: coins(3000, process.env.NEXT_PUBLIC_STAKING_DENOM!),
  gas: '333333',
};

const Proposal: NextPage = () => {
  const router = useRouter();

  const proposalId = router.query.proposalId as string;

  const { walletAddress, signingClient } = useSigningClient();

  const [loading, setLoading] = useState(false);
  const [error, setError] = useState('');
  const [proposal, setProposal] = useState<ProposalResponse | null>(null);
  const [votes, setVotes] = useState([]);
  const [timestamp, setTimestamp] = useState(new Date());
  const [transactionHash, setTransactionHash] = useState('');

  useEffect(() => {
    if (walletAddress.length === 0 || !signingClient) {
      return;
    }
    setLoading(true);
    Promise.all([
      signingClient.queryContractSmart(contractAddress, {
        proposal: { proposal_id: parseInt(proposalId) },
      }),
      signingClient.queryContractSmart(contractAddress, {
        list_votes: { proposal_id: parseInt(proposalId) },
      }),
    ])
      .then((values) => {
        const [proposal, { votes }] = values;
        setProposal(proposal);
        setVotes(votes);
        setLoading(false);
      })
      .catch((err) => {
<<<<<<< HEAD
        setLoading(false)
        setError(err.message)
      })
  }, [walletAddress, signingClient, proposalId, timestamp])

  const handleVote = async (vote: string) => {
    signingClient
      ?.execute(
        walletAddress,
        contractAddress,
        {
          vote: { proposal_id: parseInt(proposalId), vote },
        },
        defaultExecuteFee
      )
=======
        setLoading(false);
        setError(err.message);
      });
  }, [walletAddress, signingClient, proposalId, timestamp]);

  const handleVote = async (vote: string) => {
    signingClient
      ?.execute(walletAddress, contractAddress, {
        vote: { proposal_id: parseInt(proposalId), vote },
      }, defaultExecuteFee)
>>>>>>> c1edf26e
      .then((response) => {
        setTimestamp(new Date());
        setTransactionHash(response.transactionHash);
      })
      .catch((err) => {
        setLoading(false);
        setError(err.message);
      });
  };

  const handleExecute = async () => {
    setError('');
    signingClient
<<<<<<< HEAD
      ?.execute(
        walletAddress,
        contractAddress,
        {
          execute: { proposal_id: parseInt(proposalId) },
        },
        defaultExecuteFee
      )
=======
      ?.execute(walletAddress, contractAddress, {
        execute: { proposal_id: parseInt(proposalId) },
      }, defaultExecuteFee)
>>>>>>> c1edf26e
      .then((response) => {
        setTimestamp(new Date());
        setTransactionHash(response.transactionHash);
      })
      .catch((err) => {
        setLoading(false);
        setError(err.message);
      });
  };

  const handleClose = async () => {
    setError('');
    signingClient
<<<<<<< HEAD
      ?.execute(
        walletAddress,
        contractAddress,
        {
          close: { proposal_id: parseInt(proposalId) },
        },
        defaultExecuteFee
      )
=======
      ?.execute(walletAddress, contractAddress, {
        close: { proposal_id: parseInt(proposalId) },
      }, defaultExecuteFee)
>>>>>>> c1edf26e
      .then((response) => {
        setTimestamp(new Date());
        setTransactionHash(response.transactionHash);
      })
      .catch((err) => {
        setLoading(false);
        setError(err.message);
      });
  };

  return (
    <WalletLoader loading={loading}>
      <div className="flex flex-col w-full">
        <div className="grid bg-base-100 place-items-center">
          {!proposal ? (
            <div className="text-center m-8">
              No proposal with that ID found.
            </div>
          ) : (
            <div className="container mx-auto max-w-lg text-left">
              <h1 className="text-3xl font-bold mb-8">{proposal.title}</h1>
              <p className="mb-8">{proposal.description}</p>
              <div className="p-2 border border-black rounded mb-8">
                <code className="break-all">
                  {JSON.stringify(proposal.msgs)}
                </code>
              </div>

              <VoteButtons
                onVoteYes={handleVote.bind(null, 'yes')}
                onVoteNo={handleVote.bind(null, 'no')}
                onBack={(e) => {
                  e.preventDefault();
                  router.push(`/proposals`);
                }}
                votes={votes}
                walletAddress={walletAddress}
                status={proposal.status}
              />

              {error && (
                <LineAlert className="mt-2" variant="error" msg={error} />
              )}

              {transactionHash.length > 0 && (
                <div className="mt-8">
                  <LineAlert
                    variant="success"
                    msg={`Success! Transaction Hash: ${transactionHash}`}
                  />
                </div>
              )}

              {proposal.status !== 'open' && (
                <div className="flex justify-between content-center my-8">
                  <button
                    className="box-border px-4 py-2 rounded bg-gray-500 hover:bg-gray-600 text-white"
                    onClick={(e) => {
<<<<<<< HEAD
                      e.preventDefault()
                      router.push(`/proposals`)
=======
                      e.preventDefault();
                      router.push(`/${contractAddress}`);
>>>>>>> c1edf26e
                    }}
                  >
                    {'< Proposals'}
                  </button>
                  {proposal.status === 'passed' && (
                    <button
                      className="box-border px-4 py-2 rounded bg-green-500 hover:bg-green-600 text-white"
                      onClick={handleExecute}
                    >
                      Execute
                    </button>
                  )}
                  {proposal.status === 'rejected' && (
                    <button
                      className="box-border px-4 py-2 rounded bg-red-500 hover:bg-red-600 text-white"
                      onClick={handleClose}
                    >
                      Close
                    </button>
                  )}
                </div>
              )}
            </div>
          )}
        </div>
      </div>
    </WalletLoader>
  );
};

export default Proposal;<|MERGE_RESOLUTION|>--- conflicted
+++ resolved
@@ -1,4 +1,3 @@
-<<<<<<< HEAD
 import type { NextPage } from 'next'
 import WalletLoader from 'components/WalletLoader'
 import { useSigningClient } from 'contexts/cosmwasm'
@@ -7,7 +6,6 @@
 import LineAlert from 'components/LineAlert'
 import { VoteInfo, ProposalResponse } from 'types/cw3'
 import { defaultExecuteFee } from 'util/fee'
-=======
 import { coins, StdFee } from '@cosmjs/stargate';
 import LineAlert from 'components/LineAlert';
 import WalletLoader from 'components/WalletLoader';
@@ -16,7 +14,6 @@
 import { useRouter } from 'next/router';
 import { useEffect, useState } from 'react';
 import { ProposalResponse, VoteInfo } from 'types/cw3';
->>>>>>> c1edf26e
 
 const contractAddress = process.env.NEXT_PUBLIC_DAO_CONTRACT_ADDRESS || '';
 
@@ -117,23 +114,6 @@
         setLoading(false);
       })
       .catch((err) => {
-<<<<<<< HEAD
-        setLoading(false)
-        setError(err.message)
-      })
-  }, [walletAddress, signingClient, proposalId, timestamp])
-
-  const handleVote = async (vote: string) => {
-    signingClient
-      ?.execute(
-        walletAddress,
-        contractAddress,
-        {
-          vote: { proposal_id: parseInt(proposalId), vote },
-        },
-        defaultExecuteFee
-      )
-=======
         setLoading(false);
         setError(err.message);
       });
@@ -144,7 +124,6 @@
       ?.execute(walletAddress, contractAddress, {
         vote: { proposal_id: parseInt(proposalId), vote },
       }, defaultExecuteFee)
->>>>>>> c1edf26e
       .then((response) => {
         setTimestamp(new Date());
         setTransactionHash(response.transactionHash);
@@ -158,20 +137,9 @@
   const handleExecute = async () => {
     setError('');
     signingClient
-<<<<<<< HEAD
-      ?.execute(
-        walletAddress,
-        contractAddress,
-        {
-          execute: { proposal_id: parseInt(proposalId) },
-        },
-        defaultExecuteFee
-      )
-=======
       ?.execute(walletAddress, contractAddress, {
         execute: { proposal_id: parseInt(proposalId) },
       }, defaultExecuteFee)
->>>>>>> c1edf26e
       .then((response) => {
         setTimestamp(new Date());
         setTransactionHash(response.transactionHash);
@@ -185,20 +153,9 @@
   const handleClose = async () => {
     setError('');
     signingClient
-<<<<<<< HEAD
-      ?.execute(
-        walletAddress,
-        contractAddress,
-        {
-          close: { proposal_id: parseInt(proposalId) },
-        },
-        defaultExecuteFee
-      )
-=======
       ?.execute(walletAddress, contractAddress, {
         close: { proposal_id: parseInt(proposalId) },
       }, defaultExecuteFee)
->>>>>>> c1edf26e
       .then((response) => {
         setTimestamp(new Date());
         setTransactionHash(response.transactionHash);
@@ -257,13 +214,8 @@
                   <button
                     className="box-border px-4 py-2 rounded bg-gray-500 hover:bg-gray-600 text-white"
                     onClick={(e) => {
-<<<<<<< HEAD
-                      e.preventDefault()
-                      router.push(`/proposals`)
-=======
                       e.preventDefault();
                       router.push(`/${contractAddress}`);
->>>>>>> c1edf26e
                     }}
                   >
                     {'< Proposals'}
