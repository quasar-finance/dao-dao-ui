--- conflicted
+++ resolved
@@ -42,23 +42,15 @@
         if (response.proposals.length < 10) {
           setHideLoadMore(true)
         }
-<<<<<<< HEAD
-        setProposals((p) => p.concat(response.proposals))
-=======
         setProposals(response.proposals)
         // BUG: this makes an infinite list of proposals:
         // setProposals(proposals.concat(response.proposals))
->>>>>>> c1edf26e
       })
       .then(() => setLoading(false))
       .catch((err) => {
         setLoading(false)
       })
-<<<<<<< HEAD
-  }, [walletAddress, signingClient, startBefore])
-=======
   }, [walletAddress, signingClient, proposals, startBefore])
->>>>>>> c1edf26e
 
   return (
     <WalletLoader loading={proposals.length === 0 && loading}>
