--- conflicted
+++ resolved
@@ -54,8 +54,6 @@
   )
 }
 
-<<<<<<< HEAD
-// <div className="fixed left-1/2 -ml-[250px] animate-spin-slow">
 function GradientWrapper({ children }: { children: ReactNode }) {
   return (
     <div className="overflow-x-hidden flex flex-col items-center">
@@ -74,8 +72,7 @@
   )
 }
 
-=======
->>>>>>> 6d2772a3
+
 const Home: NextPage = () => {
   return (
     <GradientWrapper>
