--- conflicted
+++ resolved
@@ -64,18 +64,22 @@
       <div className="w-full col-span-4 p-6">
         <Breadcrumbs
           crumbs={[
-<<<<<<< HEAD
             ['/starred', 'Home'],
             [`/dao/${contractAddress}`, daoInfo.config.name],
-            [router.asPath, 'Create proposal'],
-=======
-            ['/dao/list', 'DAOs'],
-            [`/dao/${contractAddress}`, sigInfo.config.name],
             [router.asPath, `Creating a Draft Proposal...`],
->>>>>>> 543f22c0
           ]}
         />
-        <Loader />
+        <ProposalEditor
+          onProposal={handleProposal}
+          loading={loading}
+          contractAddress={contractAddress}
+          recipientAddress={walletAddress}
+        />
+        {error && (
+          <div className="mt-8">
+            <LineAlert variant="error" msg={cleanChainError(error)} />
+          </div>
+        )}
       </div>
       <div className="col-span-2 p-6 bg-base-200 min-h-screen">{sidebar}</div>
     </div>
