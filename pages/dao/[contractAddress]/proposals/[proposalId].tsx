import { useState } from 'react'
import type { NextPage } from 'next'
import { useRouter } from 'next/router'

import LineAlert from 'components/LineAlert'
import ProposalDetails from 'components/ProposalDetails'
import Link from 'next/link'
<<<<<<< HEAD
import { cleanChainError } from 'util/cleanChainError'
=======
import {
  useRecoilValue,
  useRecoilTransaction_UNSTABLE,
  useRecoilValueLoadable,
  useRecoilState,
  useRecoilRefresher_UNSTABLE,
} from 'recoil'
import {
  ProposalSelectorParams,
  proposalSelector,
  votesSelector,
  tallySelector,
  vote as voteFn,
} from 'selectors/proposals'
import { cosmWasmSigningClient, walletAddressSelector } from 'selectors/cosm'
import { proposalsRequestIdAtom } from 'atoms/proposals'
>>>>>>> d4b6599c

const Proposal: NextPage = () => {
  let router = useRouter()
  const proposalParams: ProposalSelectorParams =
    router.query as unknown as ProposalSelectorParams
  const contractAddress = router.query.contractAddress
  const proposalValue = proposalSelector(proposalParams)
  const proposal = useRecoilValue(proposalValue)
  const proposalRefresh = useRecoilRefresher_UNSTABLE(proposalValue)
  const walletAddress = useRecoilValue(walletAddressSelector)

  const votes = useRecoilValue(votesSelector(proposalParams))
  const tally = useRecoilValue(tallySelector(proposalParams))
  const signingClient = useRecoilValueLoadable(cosmWasmSigningClient)
  const [transactionHash, setTransactionHash] = useState('')
  const [proposalsRequestId, setProposalsRequestId] = useRecoilState(
    proposalsRequestIdAtom
  )

  let vote = undefined
  if (signingClient?.state === 'hasValue') {
    const setVote = voteFn(signingClient.contents, {
      ...proposalParams,
      walletAddress,
    })
    vote = async (vote: 'yes' | 'no') => {
      const results = await setVote(vote)
      setTransactionHash(results.transactionHash)
      setProposalsRequestId(proposalsRequestId + 1)
      proposalRefresh()
    }
  }

  const error = undefined
  const execute = () => {}
  // const {
  //   walletAddress,
  //   loading,
  //   error,
  //   proposal,
  //   votes,
  //   transactionHash,
  //   vote,
  //   execute,
  //   close,
  //   tally,
  // } = useProposal(contractAddress as string, proposalId)

  return (
    <div className="flex flex-col w-full">
      <div className="grid bg-base-100 place-items-center">
        {!proposal ? (
          <div className="text-center m-8">No proposal with that ID found.</div>
        ) : (
          <div className="mx-auto max-w-prose w-screen text-left">
            <div className="justify-left flex">
              <Link href={`/dao/${contractAddress}/proposals`}>
                <a className="link">{'< Back'}</a>
              </Link>
            </div>

            <ProposalDetails
              proposal={proposal}
              walletAddress={walletAddress}
              votes={votes}
              vote={vote}
              execute={execute}
              close={close}
              tally={tally}
              multisig={false}
            />

<<<<<<< HEAD
              {error && (
                <LineAlert
                  className="mt-2"
                  variant="error"
                  msg={cleanChainError(error)}
                />
              )}
=======
            {error && (
              <LineAlert className="mt-2" variant="error" msg={error} />
            )}
>>>>>>> d4b6599c

            {transactionHash.length > 0 && (
              <div className="mt-8">
                <LineAlert
                  variant="success"
                  msg={`Success! Transaction Hash: ${transactionHash}`}
                />
              </div>
            )}
          </div>
        )}
      </div>
    </div>
  )
}

export default Proposal<|MERGE_RESOLUTION|>--- conflicted
+++ resolved
@@ -5,9 +5,7 @@
 import LineAlert from 'components/LineAlert'
 import ProposalDetails from 'components/ProposalDetails'
 import Link from 'next/link'
-<<<<<<< HEAD
 import { cleanChainError } from 'util/cleanChainError'
-=======
 import {
   useRecoilValue,
   useRecoilTransaction_UNSTABLE,
@@ -24,7 +22,6 @@
 } from 'selectors/proposals'
 import { cosmWasmSigningClient, walletAddressSelector } from 'selectors/cosm'
 import { proposalsRequestIdAtom } from 'atoms/proposals'
->>>>>>> d4b6599c
 
 const Proposal: NextPage = () => {
   let router = useRouter()
@@ -97,19 +94,9 @@
               multisig={false}
             />
 
-<<<<<<< HEAD
-              {error && (
-                <LineAlert
-                  className="mt-2"
-                  variant="error"
-                  msg={cleanChainError(error)}
-                />
-              )}
-=======
             {error && (
               <LineAlert className="mt-2" variant="error" msg={error} />
             )}
->>>>>>> d4b6599c
 
             {transactionHash.length > 0 && (
               <div className="mt-8">
@@ -118,9 +105,37 @@
                   msg={`Success! Transaction Hash: ${transactionHash}`}
                 />
               </div>
-            )}
-          </div>
-        )}
+
+              <ProposalDetails
+                proposal={proposal}
+                walletAddress={walletAddress}
+                votes={votes}
+                vote={vote}
+                execute={execute}
+                close={close}
+                tally={tally}
+                multisig={false}
+              />
+
+              {error && (
+                <LineAlert
+                  className="mt-2"
+                  variant="error"
+                  msg={cleanChainError(error)}
+                />
+              )}
+
+              {transactionHash.length > 0 && (
+                <div className="mt-8">
+                  <LineAlert
+                    variant="success"
+                    msg={`Success! Transaction Hash: ${transactionHash}`}
+                  />
+                </div>
+              )}
+            </div>
+          )}
+        </div>
       </div>
     </div>
   )
