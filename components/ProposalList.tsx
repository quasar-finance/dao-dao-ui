import { Expiration, ProposalResponse } from '@dao-dao/types/contracts/cw3-dao'
import { DownloadIcon } from '@heroicons/react/outline'
import {
  proposalListAtom,
  proposalsCreatedAtom,
  proposalsRequestStartBeforeAtom,
  proposalsUpdated,
} from 'atoms/proposals'
import Link from 'next/link'
import { useEffect } from 'react'
import { useRecoilState, useRecoilValue, waitForAll } from 'recoil'
import { proposalCount } from 'selectors/daos'
<<<<<<< HEAD
import { onChainProposalsSelector, proposalSelector } from 'selectors/proposals'
import { ProposalStatus } from '@components'
=======
import { proposalSelector, proposalsSelector } from 'selectors/proposals'
import ProposalStatus from './ProposalStatus'
import { ExtendedProposalResponse } from 'types/proposals'
>>>>>>> 543f22c0

const PROP_LOAD_LIMIT = 10

const getOldestLoadedProposal = (props: ProposalResponse[]) => {
  if (!props.length) {
    return Infinity
  }
  return props[props.length - 1].id
}

const getNewestLoadedProposal = (props: ProposalResponse[]) => {
  if (!props.length) {
    return 0
  }
  return props[0].id
}

const zeroPad = (num: number, target: number) => {
  const s = num.toString()
  if (s.length > target) {
    return s
  }
  return '0'.repeat(target - s.length) + s
}

const secondsToHm = (seconds: number) => {
  var h = Math.floor(seconds / 3600)
  var m = Math.floor((seconds % 3600) / 60)
  var s = Math.floor((seconds % 3600) % 60)

  var hDisplay =
    h > 0 ? h + (h == 1 ? ' hr' : ' hrs') + (m > 0 || s > 0 ? ', ' : '') : ''
  var mDisplay = m > 0 ? m + (m == 1 ? ' min' : ' mins') : ''
  return hDisplay + mDisplay
}

export const getEnd = (exp: Expiration) => {
  if (exp && 'at_time' in exp) {
    const end = Number(exp['at_time'])
    const nowSeconds = new Date().getTime() / 1000
    const endSeconds = end / 1000000000
    if (endSeconds <= nowSeconds) {
      return 'Completed'
    } else {
      return secondsToHm(endSeconds - nowSeconds)
    }
  }
  // Not much we can say about proposals that expire at a block
  // height / never.
  return ''
}

function ProposalLine({
  prop,
  border,
  contractAddress,
  multisig,
}: {
  prop: ExtendedProposalResponse
  border: boolean
  contractAddress: string
  multisig?: boolean
}) {
  const proposalKey = prop.draftId ?? prop.id
  const displayKey = prop.draftId ? prop.draftId : zeroPad(prop.id ?? 0, 6)
  return (
    <Link
      href={`/${multisig ? 'multisig' : 'dao'}/${contractAddress}/proposals/${
        proposalKey
      }`}
    >
      <a>
        <div
          className={
            'grid grid-cols-6 items-center py-2' + (border ? ' border-b' : '')
          }
        >
          <p className="font-mono text-sm text-secondary">
            # {displayKey}
          </p>
          <ProposalStatus status={prop.status} />
          <p className="col-span-3 text-medium truncate">{prop.title}</p>
          <p className="text-neutral text-sm">{getEnd(prop.expires)}</p>
        </div>
      </a>
    </Link>
  )
}

export function ProposalList({
  contractAddress,
  multisig,
}: {
  contractAddress: string
  multisig?: boolean
}) {
  // Our position in the DAO's list of proposals.
  const [startBefore, setStartBefore] = useRecoilState(
    proposalsRequestStartBeforeAtom
  )

  // const propList = useRecoilValue(proposalsSelector({
  //   contractAddress,
  //   startBefore,
  //   limit: 10
  // }))
  // The proposals that we have loaded.
  const [propList, setPropList] = useRecoilState(
    proposalListAtom(contractAddress)
  )
  // The number of proposals that have been created by the visitor and not added to the propList
  const [propsCreated, setPropsCreated] = useRecoilState(
    proposalsCreatedAtom(contractAddress)
  )

  // Update the proposal list with any proposals that were created
  // since we were last here.
  const newProps = useRecoilValue(
    proposalsSelector({
      contractAddress,
      startBefore: getNewestLoadedProposal(propList) + propsCreated + 1,
      limit: propsCreated,
    })
  )

  useEffect(() => {
    setPropList((p) => {
      // Need to check this condition here instead of outside as
      // `setPropsCreated` will race against the next reflow of this
      // page which may cause a duplicate to be appended.
      if (getOldestLoadedProposal(newProps) > getNewestLoadedProposal(p)) {
        return newProps.concat(p)
      }
      return p
    })
    // We've now handled all the newly created proposals.
    setPropsCreated(0)
  }, [newProps, setPropList, setPropsCreated, propList])

  // Update the proposal list with any proposals that have been
  // requested by a load more press or first load of this page.
  const existingProps = useRecoilValue(
    proposalsSelector({
      contractAddress,
      startBefore,
      limit: PROP_LOAD_LIMIT,
    })
  )

  useEffect(() => {
    // We query proposals in reverse showing the most recent (highest
    // ID) ones first. If a new query starts with a proposal with an ID
    // that is smaller than the smallest one that we have seen we can
    // safely add the new proposals to our list without worrying about
    // duplicates.
    if (existingProps.length) {
      setPropList((p) => {
        // Can't check this condition in the enclosing if statement
        // becasue setState operations don't happen
        // syncronously. Doing in above if can result in a race
        // condition where a reflow occurs before setting completes.
        if (existingProps[0].id < getOldestLoadedProposal(p)) {
          return p.concat(existingProps)
        }
        return p
      })
    }
  })

  // Update the proposals in our list that need updating
  const [needUpdating, setNeedsUpdating] = useRecoilState(
    proposalsUpdated(contractAddress)
  )
  const updatedProposals = useRecoilValue(
    waitForAll(
      needUpdating.map((proposalId) =>
        proposalSelector({ contractAddress, proposalId })
      )
    )
  )

  if (updatedProposals.length) {
    updatedProposals.sort((l, r) => l?.id ?? 0 - (r?.id ?? 0)).reverse()

    setPropList((p) =>
      p.map((item) => {
        if (item?.id == updatedProposals[0]?.id) {
          return updatedProposals[0]
        }
        return item
      })
    )
  }

  useEffect(() => setNeedsUpdating([]))

  const proposalsTotal = useRecoilValue(proposalCount(contractAddress))
  const showLoadMore = propList.length < proposalsTotal

  if (!propList.length) {
    return <p>no proposals</p>
  }
  return (
    <div>
      <ul>
        {propList.map((prop, idx) => (
          <ProposalLine
            prop={prop}
            key={prop.draftId ?? prop.id ?? `prop_${idx}`}
            border={idx !== propList.length - 1 || showLoadMore}
            contractAddress={contractAddress}
            multisig={multisig}
          />
        ))}
      </ul>
      {showLoadMore && (
        <button
          className="btn btn-sm btn-outline normal-case text-left text-sm font-mono mt-3"
          onClick={() => {
            const proposal = propList && propList[propList.length - 1]
            if (proposal) {
              setStartBefore(proposal.id)
            }
          }}
        >
          Load more <DownloadIcon className="inline w-5 h-5 ml-1" />
        </button>
      )}
    </div>
  )
}<|MERGE_RESOLUTION|>--- conflicted
+++ resolved
@@ -10,14 +10,9 @@
 import { useEffect } from 'react'
 import { useRecoilState, useRecoilValue, waitForAll } from 'recoil'
 import { proposalCount } from 'selectors/daos'
-<<<<<<< HEAD
-import { onChainProposalsSelector, proposalSelector } from 'selectors/proposals'
+import { proposalSelector, proposalsSelector } from 'selectors/proposals'
 import { ProposalStatus } from '@components'
-=======
-import { proposalSelector, proposalsSelector } from 'selectors/proposals'
-import ProposalStatus from './ProposalStatus'
 import { ExtendedProposalResponse } from 'types/proposals'
->>>>>>> 543f22c0
 
 const PROP_LOAD_LIMIT = 10
 
