--- conflicted
+++ resolved
@@ -1,14 +1,11 @@
 import { Coin } from '@cosmjs/stargate'
-<<<<<<< HEAD
-import { Cw20Balance } from 'types/cw-dao'
-import { TokenInfo } from 'types/cw20'
+import { Cw20Balance } from '@dao_dao/types/cw3-dao'
+import { TokenInfo } from '@dao_dao/types/cw20-gov'
 import HelpTooltip from 'components/HelpTooltip'
-=======
 import { Cw20Coin } from '@dao_dao/types/contracts/cw3-dao'
 import {
   TokenInfoResponse,
 } from '@dao_dao/types/contracts/cw20-gov'
->>>>>>> 880fe7fd
 import {
   convertMicroDenomToDenom,
   convertFromMicroDenom,
@@ -43,14 +40,9 @@
   cw20info,
 }: {
   native: Coin[]
-<<<<<<< HEAD
   cw20: Cw20Balance[]
   cw20Wallet: Cw20Balance[]
   cw20info: TokenInfo[]
-=======
-  cw20: Cw20Coin[]
-  cw20info: TokenInfoResponse[]
->>>>>>> 880fe7fd
 }) {
   return (
     <>
