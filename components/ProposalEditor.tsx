--- conflicted
+++ resolved
@@ -1,24 +1,3 @@
-<<<<<<< HEAD
-import React, { useEffect, useMemo, useReducer, useState } from 'react'
-import { CosmosMsgFor_Empty } from '@dao-dao/types/contracts/cw3-dao'
-import { useCw20IncreaseAllowance } from 'hooks/cw20'
-import { ProposalMessageType } from 'models/proposal/messageMap'
-import { EmptyProposal, Proposal } from 'models/proposal/proposal'
-import {
-  ProposalAction,
-  ProposalRemoveMessage,
-  ProposalUpdateFromMessage,
-} from 'models/proposal/proposalActions'
-import { ProposalReducer } from 'models/proposal/proposalReducer'
-import {
-  messageForProposal,
-  proposalMessages,
-} from 'models/proposal/proposalSelectors'
-import { useForm } from 'react-hook-form'
-import { makeMintMessage, makeSpendMessage } from 'util/messagehelpers'
-import CustomEditor from './CustomEditor'
-import InputField, { makeFieldErrorMessage } from './InputField'
-=======
 import { CosmosMsgFor_Empty, Proposal } from '@dao-dao/types/contracts/cw3-dao'
 import {
   contractProposalMapAtom, draftProposalAtom, draftProposalItem, nextDraftProposalIdAtom, proposalListAtom, proposalsRequestIdAtom
@@ -49,45 +28,23 @@
   makeFieldErrorMessage
 } from './InputField'
 import LineAlert from './LineAlert'
->>>>>>> b991bcc6
 import MessageSelector from './MessageSelector'
 import MintEditor from './MintEditor'
 import RawEditor from './RawEditor'
 import SpendEditor from './SpendEditor'
-<<<<<<< HEAD
-import { PaperClipIcon, XIcon } from '@heroicons/react/outline'
-import { useRecoilValue } from 'recoil'
-import { daoSelector } from 'selectors/daos'
-import { sigSelector } from 'selectors/multisigs'
-import {
-  contractConfigSelector,
-  ContractConfigWrapper,
-} from 'util/contractConfigWrapper'
-
-export function ProposalEditor({
-  initialProposal,
-=======
 
 export default function ProposalEditor({
   proposalId,
->>>>>>> b991bcc6
   loading,
+  error,
   onProposal,
   contractAddress,
   recipientAddress,
 }: {
   proposalId: number
   loading?: boolean
-<<<<<<< HEAD
-  onProposal: (
-    proposal: Proposal,
-    contractAddress: string,
-    govTokenAddress?: string
-  ) => void
-=======
   error?: string
   onProposal?: (proposal: Proposal) => void
->>>>>>> b991bcc6
   contractAddress: string
   recipientAddress: string
 }) {
@@ -98,13 +55,7 @@
   const [editProposalJson, setEditProposalJson] = useState(false)
   const [proposalDescriptionErrorMessage, setProposalDescriptionErrorMessage] =
     useState('')
-<<<<<<< HEAD
-  const [deposit, setDeposit] = useState('0')
-  const [tokenAddress, setTokenAddress] = useState('')
-
-=======
   const themeContext = useThemeContext()
->>>>>>> b991bcc6
   const {
     register,
     handleSubmit,
@@ -214,25 +165,7 @@
     },
   ]
 
-<<<<<<< HEAD
-  const config = useRecoilValue(
-    contractConfigSelector({ contractAddress, multisig: !!multisig })
-  )
-
-  const contractConfig = useMemo(
-    () => new ContractConfigWrapper(config),
-    [config]
-  )
-  // We can't call a variable number of hooks per render so we need to 'fetch' this unconditionally.
-  const govTokenSymbol = contractConfig.gov_token_symbol
-
-  useEffect(() => {
-    setDeposit(contractConfig.proposal_deposit.toString())
-    setTokenAddress(contractConfig?.gov_token)
-  }, [contractConfig])
-=======
   const complete = false
->>>>>>> b991bcc6
 
   function isProposalValid(proposalToCheck: Proposal): boolean {
     if (!proposalToCheck) {
@@ -248,10 +181,6 @@
     // We don't actually care about what the form processor returned in this
     // case, just that the proposal is filled out correctly, which if
     // the submit method gets called it will be.
-<<<<<<< HEAD
-    if (isProposalValid(proposal)) {
-      onProposal(proposal, contractAddress, contractConfig?.gov_token)
-=======
     if (isProposal(proposal)) {
       if (isProposalValid(proposal)) {
         await createProposal(proposal)
@@ -259,7 +188,6 @@
         resetProposals()
         deleteDraftProposal()
       }
->>>>>>> b991bcc6
     }
   }
 
@@ -300,13 +228,6 @@
     }
   }
 
-<<<<<<< HEAD
-  let messages = proposalMessages(proposal).map((mapEntry) => {
-    let modeEditor = null
-    let label = ''
-    switch (mapEntry?.messageType) {
-      case ProposalMessageType.Spend:
-=======
   let messages = (proposal?.msgs ?? []).map((msg, messageIndex) => {
     const label = labelForMessage(msg)
     const modeEditor = <div>TODO: editor for {label}</div>
@@ -314,32 +235,10 @@
     let modeEditor = null
     if (isBankMsg(msg)) {
       if (isSendMsg(msg.bank) && proposalId !== undefined) {
->>>>>>> b991bcc6
         modeEditor = (
           <SpendEditor
             spendMsg={msg.bank as any}
             contractAddress={contractAddress}
-<<<<<<< HEAD
-          ></SpendEditor>
-        )
-        label = 'Spend'
-        break
-      case ProposalMessageType.Mint: {
-        modeEditor = (
-          <MintEditor
-            dispatch={dispatch}
-            mintMsg={mapEntry}
-            denom={govTokenSymbol}
-          ></MintEditor>
-        )
-        label = 'Mint'
-        break
-      }
-      case ProposalMessageType.Custom:
-        modeEditor = <CustomEditor dispatch={dispatch} customMsg={mapEntry} />
-        label = 'Custom'
-        break
-=======
             initialRecipientAddress={recipientAddress}
             proposalId={proposalId as any}
             updateProposal={updateProposal}
@@ -353,7 +252,6 @@
       modeEditor = (
         <MintEditor mintMsg={msg} initialRecipientAddress={recipientAddress} />
       )
->>>>>>> b991bcc6
     }
     */
     // switch (mapEntry?.messageType) {
@@ -385,31 +283,11 @@
 
     return (
       <li
-<<<<<<< HEAD
         className="my-4 px-4 py-2 border-l-2 rounded-lg border-accent"
-        key={mapEntry.id}
-        onClick={() =>
-          dispatch({
-            type: 'setActiveMessage',
-            id: mapEntry.id,
-          })
-        }
-      >
-        <div className="flex justify-between">
-          <h5 className="ml-1 mb-1">{label}</h5>
-          <button
-            onClick={() => removeMessage(mapEntry.id)}
-            title="Delete message"
-            className="btn btn-circle btn-xs bg-primary-content border-none text-neutral hover:bg-base-200"
-          >
-            <XIcon />
-          </button>
-=======
-        className="py-8"
         key={`msg_${messageIndex}`}
         onClick={() => setActiveMessage(messageIndex)}
       >
-        <div title={label} className="whitespace-nowrap text-left">
+        <div title={label} className="flex justify-between">
           <h5 className="text-lg font-bold">
             {label}{' '}
             <button
@@ -421,22 +299,9 @@
               title="Delete message"
               className="btn btn-circle btn-xs float-right"
             >
-              <svg
-                xmlns="http://www.w3.org/2000/svg"
-                fill="none"
-                viewBox="0 0 24 24"
-                className="inline-block w-4 h-4 stroke-current"
-              >
-                <path
-                  strokeLinecap="round"
-                  strokeLinejoin="round"
-                  strokeWidth="2"
-                  d="M6 18L18 6M6 6l12 12"
-                ></path>
-              </svg>
+              <XIcon />
             </button>
           </h5>
->>>>>>> b991bcc6
         </div>
         {modeEditor}
       </li>
@@ -460,23 +325,12 @@
 
   const addSpendMessage = () => {
     try {
-<<<<<<< HEAD
-      const message = makeSpendMessage('', recipientAddress, contractAddress)
-      const messageType = ProposalMessageType.Spend
-      const action: ProposalAction = {
-        type: 'addMessage',
-        message,
-        messageType,
-      }
-      dispatch(action)
-=======
       const message: CosmosMsgFor_Empty = makeSpendMessage(
         '',
         recipientAddress,
         contractAddress
       )
       addMessage(message)
->>>>>>> b991bcc6
     } catch (e) {
       console.error(e)
     }
@@ -484,18 +338,7 @@
 
   const addMintMessage = () => {
     try {
-<<<<<<< HEAD
-      const message = makeMintMessage('', recipientAddress)
-      const messageType = ProposalMessageType.Mint
-      const action: ProposalAction = {
-        type: 'addMessage',
-        message,
-        messageType,
-      }
-      dispatch(action)
-=======
-      addMessage(makeMintMessage('', recipientAddress) as any)
->>>>>>> b991bcc6
+      addMessage(makeMintMessage('', recipientAddress))
     } catch (e) {
       console.error(e)
     }
@@ -536,22 +379,11 @@
 
   // TODO preview mode for the whole proposal
   if (editProposalJson) {
-<<<<<<< HEAD
-    return (
-      <RawEditor
-        json={messageForProposal(proposal)}
-        onChange={handleJsonChanged}
-      ></RawEditor>
-    )
-=======
     return <RawEditor json={proposal} onChange={handleJsonChanged}></RawEditor>
->>>>>>> b991bcc6
   }
 
   const fieldErrorMessage = makeFieldErrorMessage(errors)
 
-<<<<<<< HEAD
-=======
   const editorClassName = proposalDescriptionErrorMessage
     ? 'input input-error input-bordered rounded box-border py-3 px-8 h-full w-full text-xl'
     : 'input input-bordered rounded box-border py-3 px-8 h-full w-full text-xl'
@@ -562,71 +394,21 @@
     </div>
   ) : null
 
->>>>>>> b991bcc6
   return (
     <div className="flex flex-col w-full flex-row">
-      <div className="grid mt-3">
+      <div className="grid bg-base-100">
         <div className="flex">
           <div className="text-left container mx-auto">
+            <h1 className="text-4xl my-8 text-bold">Create Proposal</h1>
             <form
               className="text-left container mx-auto"
               onSubmit={handleSubmit<any>(onSubmit)}
             >
-<<<<<<< HEAD
-              <h2 className="text-lg">
-                <PaperClipIcon className="inline w-5 h-5 mr-2 mb-1" />
-                Basic config
-              </h2>
-              <div className="px-3">
-                <InputField
-                  fieldName="label"
-                  label="Title"
-                  toolTip="The title of the Proposal"
-                  errorMessage="Proposal title required"
-                  register={register}
-                  fieldErrorMessage={fieldErrorMessage}
-                  onChange={(e) => setProposalTitle(e?.target?.value)}
-                />
-                <InputField
-                  fieldName="description"
-                  errorMessage={proposalDescriptionErrorMessage}
-                  fieldErrorMessage={fieldErrorMessage}
-                  register={register}
-                  label="Description"
-                  toolTip="Your proposal description"
-                  type="textarea"
-                  onChange={(e) =>
-                    handleDescriptionChange(() => e.target.value)
-                  }
-                  defaultValue={proposal.description}
-                />
-              </div>
-              <h2 className="text-lg mt-6 mb-3">
-                <PaperClipIcon className="inline w-5 h-5 mr-2 mb-1" />
-                Messages
-              </h2>
-              <div className="px-3">
-                <ul id="message-list" className="list-none">
-                  {messages}
-                </ul>
-                <MessageSelector actions={messageActions}></MessageSelector>
-              </div>
-              <button
-                className={`btn btn-primary btn-md font-semibold normal-case text-lg mt-6 ml-auto ${
-                  loading ? 'loading' : ''
-                }`}
-                style={{ cursor: loading ? 'not-allowed' : 'pointer' }}
-                type="submit"
-                disabled={loading}
-                onClick={(_e) => {
-                  setProposalDescription(description)
-                }}
-              >
-                {deposit && deposit !== '0'
-                  ? 'Deposit & create propsal'
-                  : 'Create proposal'}
-              </button>
-=======
+<h2 className="text-lg">
+<PaperClipIcon className="inline w-5 h-5 mr-2 mb-1" />
+Basic config
+</h2>
+<div className="px-3">
               <InputField
                 fieldName="label"
                 label="Name"
@@ -710,7 +492,6 @@
                 </div>
               )}
               {errorComponent}
->>>>>>> b991bcc6
             </form>
           </div>
         </div>
