import { SigningCosmWasmClient } from '@cosmjs/cosmwasm-stargate'
import { ThresholdResponse } from '@dao-dao/types/contracts/cw3-dao'
import { CheckIcon, SparklesIcon, XIcon } from '@heroicons/react/outline'
import Address from 'components/Address'
import ProposalVotes from 'components/ProposalVotes'
import { useSigningClient } from 'contexts/cosmwasm'
import { useRouter } from 'next/router'
import { ReactNode } from 'react'
import toast from 'react-hot-toast'
import {
  atom,
  SetterOrUpdater,
  useRecoilState,
  useRecoilValue,
  useSetRecoilState
} from 'recoil'
import { isMemberSelector } from 'selectors/daos'
import {
  proposalSelector,
  proposalTallySelector,
<<<<<<< HEAD
  proposalVotesSelector,
} from 'selectors/proposals'
import { ReactNode } from 'react'
import { CheckIcon, XIcon, SparklesIcon } from '@heroicons/react/outline'
import { getEnd } from './ProposalList'
import { isMemberSelector } from 'selectors/daos'
=======
  proposalUpdateCountAtom,
  proposalVotesSelector
} from 'selectors/proposals'
import { walletAddress, walletTokenBalanceLoading } from 'selectors/treasury'
import { cleanChainError } from 'util/cleanChainError'
>>>>>>> 61d4ad7f
import { convertMicroDenomToDenom } from 'util/conversion'
import { defaultExecuteFee } from 'util/fee'
<<<<<<< HEAD
import { decodedMessagesString } from 'util/messagehelpers'
import { useSigningClient } from 'contexts/cosmwasm'
import { cleanChainError } from 'util/cleanChainError'
import { walletAddress, walletTokenBalanceLoading } from 'selectors/treasury'
import { proposalsUpdated, proposalUpdateCountAtom } from 'atoms/proposals'
=======
import {
  decodedMessagesString,
  decodeMessages
} from 'util/messagehelpers'
import { getEnd } from './ProposalList'
import ProposalStatus from './ProposalStatus'
>>>>>>> 61d4ad7f

function executeProposalVote(
  vote: 'yes' | 'no',
  id: number,
  contractAddress: string,
  signingClient: SigningCosmWasmClient | null,
  walletAddress: string,
  onDone: Function,
  setLoading: SetterOrUpdater<boolean>
) {
  if (!signingClient || !walletAddress) {
    toast.error('Please connect your wallet')
    return
  }
  setLoading(true)
  signingClient
    .execute(
      walletAddress,
      contractAddress,
      {
        vote: { proposal_id: id, vote },
      },
      defaultExecuteFee
    )
    .then((response) => {
      toast.success(`Success. Transaction hash: (${response.transactionHash})`)
    })
    .catch((err) => {
      toast.error(cleanChainError(err.message))
    })
    .finally(() => {
      setLoading(false)
      onDone()
    })
}

function executeProposalExecute(
  id: number,
  contractAddress: string,
  signingClient: SigningCosmWasmClient | null,
  walletAddress: string,
  onDone: Function,
  setLoading: SetterOrUpdater<boolean>
) {
  if (!signingClient || !walletAddress) {
    toast.error('Please connect your wallet')
    return
  }
  setLoading(true)
  signingClient
    .execute(
      walletAddress,
      contractAddress,
      {
        execute: { proposal_id: id },
      },
      defaultExecuteFee
    )
    .then((response) => {
      toast.success(`Success. Transaction hash: (${response.transactionHash})`)
    })
    .catch((err) => {
      console.error(err)
      console.error(err.message)
      toast.error(cleanChainError(err.message))
    })
    .finally(() => {
      setLoading(false)
      onDone()
    })
}

// Fake button which shows an loader while we are executing proposal actions.
function ExecutingButton() {
  return (
    <button className="btn btn-sm btn-outline normal-case border-base-300 shadow w-36 font-normal rounded-md px1 bg-base-300 btn-disabled loading">
      Executing
    </button>
  )
}

function LoadingButton() {
  return (
    <button className="btn btn-sm btn-outline normal-case border-base-300 shadow w-36 font-normal rounded-md px1 bg-base-300 btn-disabled loading">
      Loading
    </button>
  )
}

function ProposalVoteButtons({
  yesCount,
  noCount,
  proposalId,
  contractAddress,
  member,
  voted,
  setLoading,
}: {
  yesCount: string
  noCount: string
  proposalId: number
  contractAddress: string
  member: boolean
  voted: boolean
  setLoading: SetterOrUpdater<boolean>
}) {
  const { signingClient, walletAddress } = useSigningClient()
  const setProposalUpdates = useSetRecoilState(
    proposalUpdateCountAtom({ contractAddress, proposalId })
  )
  const setProposalsUpdated = useSetRecoilState(
    proposalsUpdated(contractAddress)
  )

  const ready = walletAddress && signingClient && member && !voted
  const tooltip =
    ((!walletAddress || !signingClient) && 'Connect your wallet to vote') ||
    (!member &&
      'You must have voting power to vote. Consider staking some tokens.') ||
    (voted && 'You already voted') ||
    'Something went wrong'

  const VoteButton = ({
    position,
    children,
  }: {
    position: 'yes' | 'no'
    children: ReactNode
  }) => (
    <button
      className={
        'btn btn-sm btn-outline normal-case border-base-300 shadow w-36 font-normal rounded-md px-1' +
        (position === 'yes' ? ' hover:bg-green-500' : ' hover:bg-red-500') +
        (ready ? '' : ' btn-disabled bg-base-300')
      }
      onClick={() =>
        executeProposalVote(
          position,
          proposalId,
          contractAddress,
          signingClient,
          walletAddress,
          () => {
            setProposalUpdates((n) => n + 1)
            setProposalsUpdated((p) =>
              p.includes(proposalId) ? p : p.concat([proposalId])
            )
          },
          setLoading
        )
      }
    >
      {children}
    </button>
  )
  return (
    <div className={!ready ? 'tooltip tooltip-right' : ''} data-tip={tooltip}>
      <div className="flex gap-3">
        <VoteButton position="yes">
          <CheckIcon className="w-4 h-4 inline mr-2" />
          Yes
          <p className="text-secondary ml-2">{yesCount}</p>
        </VoteButton>
        <VoteButton position="no">
          <XIcon className="w-4 h-4 inline mr-2" />
          No
          <p className="text-secondary ml-2">{noCount}</p>
        </VoteButton>
      </div>
    </div>
  )
}

function ProposalExecuteButton({
  proposalId,
  contractAddress,
  member,
  setLoading,
}: {
  proposalId: number
  contractAddress: string
  member: boolean
  setLoading: SetterOrUpdater<boolean>
}) {
  const { signingClient, walletAddress } = useSigningClient()
  const setProposalUpdates = useSetRecoilState(
    proposalUpdateCountAtom({ contractAddress, proposalId })
  )
  const setProposalsUpdated = useSetRecoilState(
    proposalsUpdated(contractAddress)
  )

  const ready = walletAddress && signingClient && member
  const tooltip =
    ((!walletAddress || !signingClient) &&
      'Please connect your wallet to vote') ||
    (!member &&
      'You must have voting power to vote. Consider staking some tokens.') ||
    'Something went wrong'

  const VoteButton = ({ children }: { children: ReactNode }) => (
    <button
      className={
        'btn btn-sm btn-outline normal-case border-base-300 shadow w-36 font-normal rounded-md px-1' +
        (ready ? '' : ' btn-disabled bg-base-300')
      }
      onClick={() =>
        executeProposalExecute(
          proposalId,
          contractAddress,
          signingClient,
          walletAddress,
          () => {
            setProposalUpdates((n) => n + 1)
            setProposalsUpdated((p) =>
              p.includes(proposalId) ? p : p.concat([proposalId])
            )
          },
          setLoading
        )
      }
    >
      {children}
    </button>
  )
  return (
    <div className={!ready ? 'tooltip tooltip-right' : ''} data-tip={tooltip}>
      <div className="flex gap-3">
        <VoteButton>
          <SparklesIcon className="w-4 h-4 inline mr-2" />
          Execute
        </VoteButton>
      </div>
    </div>
  )
}

const thresholdString = (t: ThresholdResponse, multisig: boolean) => {
  if ('absolute_count' in t) {
    const count = t.absolute_count.weight
    return `${multisig ? count : convertMicroDenomToDenom(count)} votes`
  } else if ('absolute_percentage' in t) {
    const threshold = t.absolute_percentage.percentage
    return `${Number(threshold) * 100}%`
  } else if ('threshold_quorum' in t) {
    const quorum = t.threshold_quorum.quorum
    const threshold = t.threshold_quorum.threshold
    return `${quorum}% quorum; ${threshold}% threshold`
  } else {
    return 'unknown'
  }
}

export function ProposalDetailsSidebar({
  contractAddress,
  proposalId,
  multisig,
}: {
  contractAddress: string
  proposalId: number
  multisig?: boolean
}) {
  const proposal = useRecoilValue(
    proposalSelector({ contractAddress, proposalId })
  )
  const proposalTally = useRecoilValue(
    proposalTallySelector({ contractAddress, proposalId })
  )

  const localeOptions = { maximumSignificantDigits: 3 }

  const yesVotes = Number(
    multisig
      ? proposalTally.votes.yes
      : convertMicroDenomToDenom(proposalTally.votes.yes)
  )
  const noVotes = Number(
    multisig
      ? proposalTally.votes.no
      : convertMicroDenomToDenom(proposalTally.votes.no)
  )
  const totalWeight = Number(
    multisig
      ? proposalTally.total_weight
      : convertMicroDenomToDenom(proposalTally.total_weight)
  )

  const turnoutPercent = (
    ((yesVotes + noVotes) / totalWeight) *
    100
  ).toLocaleString(undefined, localeOptions)
  const yesPercent = ((yesVotes / totalWeight) * 100).toLocaleString(
    undefined,
    localeOptions
  )
  const noPercent = ((noVotes / totalWeight) * 100).toLocaleString(
    undefined,
    localeOptions
  )

  if (!proposal) {
    return <div>Error, no proposal</div>
  }

  return (
    <div>
      <h2 className="font-medium text-sm font-mono mb-8 text-secondary">
        Proposal {proposal.id}
      </h2>
      <div className="grid grid-cols-3">
        <p className="text-secondary">Status</p>
        <div className="col-span-2">
          <ProposalStatus status={proposal.status} />
        </div>
        {!multisig && (
          // https://github.com/DA0-DA0/dao-contracts/issues/136
          <>
            <p className="text-secondary">Proposer</p>
            <p className="col-span-2">
              <Address address={proposal.proposer} />
            </p>
          </>
        )}
        {proposal.status === 'open' && (
          <>
            <p className="text-secondary">Expires</p>
            <p className="col-span-2">{getEnd(proposal.expires) || 'never'}</p>
          </>
        )}
      </div>

      <div className="grid grid-cols-3 mt-6">
        <p className="text-secondary">Yes votes</p>
        <div className="col-span-2">
          {yesVotes} <p className="text-secondary inline">({yesPercent}%)</p>
        </div>
        <p className="text-secondary">No votes</p>
        <div className="col-span-2">
          {noVotes} <p className="text-secondary inline">({noPercent}%)</p>
        </div>
        <p className="text-secondary">Threshold</p>
        <div className="col-span-2">
          {thresholdString(proposal.threshold, !!multisig)}
        </div>
      </div>

      <div className="grid grid-cols-3 mt-6">
        <p className="text-secondary">Turnout</p>
        <div className="col-span-2">{turnoutPercent}%</div>
      </div>
    </div>
  )
}

const proposalActionLoading = atom({
  key: 'proposalActionLoading',
  default: false,
})

export function ProposalDetails({
  contractAddress,
  proposalId,
  multisig,
}: {
  contractAddress: string
  proposalId: number
  multisig?: boolean
}) {
  const router = useRouter()
  const proposal = useRecoilValue(
    proposalSelector({ contractAddress, proposalId })
  )
  const proposalVotes = useRecoilValue(
    proposalVotesSelector({ contractAddress, proposalId })
  )
  const proposalTally = useRecoilValue(
    proposalTallySelector({ contractAddress, proposalId })
  )

  const member = useRecoilValue(isMemberSelector(contractAddress))
  const visitorAddress = useRecoilValue(walletAddress)
  const voted = proposalVotes.some((v) => v.voter === visitorAddress)

  const [actionLoading, setActionLoading] = useRecoilState(
    proposalActionLoading
  )

  const wallet = useRecoilValue(walletAddress)
  // If token balances are loading we don't know if the user is a
  // member or not.
  const tokenBalancesLoading = useRecoilValue(walletTokenBalanceLoading(wallet))

  if (!proposal) {
    router.replace(`/dao/${contractAddress}`)
    return <div>Error</div>
  }

  const yesVotes = Number(
    multisig
      ? proposalTally?.votes.yes
      : convertMicroDenomToDenom(proposalTally?.votes.yes ?? '0')
  )
  const noVotes = Number(
    multisig
      ? proposalTally?.votes.no
      : convertMicroDenomToDenom(proposalTally?.votes.no ?? 0)
  )

  const decodedMessages = decodeMessages(proposal)

  return (
    <div className="p-6">
      <h1 className="text-4xl font-medium font-semibold">{proposal.title}</h1>
      {actionLoading && (
        <div className="mt-3">
          <ExecutingButton />
        </div>
      )}
      {!actionLoading && proposal.status === 'open' && (
        <div className="mt-3">
          {tokenBalancesLoading ? (
            <LoadingButton />
          ) : (
            <ProposalVoteButtons
              yesCount={yesVotes.toString()}
              noCount={noVotes.toString()}
              proposalId={proposalId}
              contractAddress={contractAddress}
              member={member.member}
              voted={voted}
              setLoading={setActionLoading}
            />
          )}
        </div>
      )}
      {!actionLoading && proposal.status === 'passed' && member.member && (
        <div className="mt-3">
          {tokenBalancesLoading ? (
            <LoadingButton />
          ) : (
            <ProposalExecuteButton
              proposalId={proposalId}
              contractAddress={contractAddress}
              member={member.member}
              setLoading={setActionLoading}
            />
          )}
        </div>
      )}
      <p className="text-medium mt-6">{proposal.description}</p>
      {proposal.msgs.length > 0 || decodedMessages ? (
        <pre className="overflow-auto mt-6 border rounded-lg p-3 text-secondary border-secondary">
          {decodedMessagesString(proposal)}
        </pre>
      ) : (
        <pre></pre>
      )}
      <div className="mt-6">
        <ProposalVotes votes={proposalVotes} />
      </div>
    </div>
  )
}<|MERGE_RESOLUTION|>--- conflicted
+++ resolved
@@ -18,36 +18,31 @@
 import {
   proposalSelector,
   proposalTallySelector,
-<<<<<<< HEAD
-  proposalVotesSelector,
+  proposalUpdateCountAtom,
+  proposalVotesSelector
 } from 'selectors/proposals'
 import { ReactNode } from 'react'
 import { CheckIcon, XIcon, SparklesIcon } from '@heroicons/react/outline'
 import { getEnd } from './ProposalList'
 import { isMemberSelector } from 'selectors/daos'
-=======
-  proposalUpdateCountAtom,
-  proposalVotesSelector
-} from 'selectors/proposals'
-import { walletAddress, walletTokenBalanceLoading } from 'selectors/treasury'
-import { cleanChainError } from 'util/cleanChainError'
->>>>>>> 61d4ad7f
 import { convertMicroDenomToDenom } from 'util/conversion'
+import toast from 'react-hot-toast'
+import { SigningCosmWasmClient } from '@cosmjs/cosmwasm-stargate'
 import { defaultExecuteFee } from 'util/fee'
-<<<<<<< HEAD
 import { decodedMessagesString } from 'util/messagehelpers'
 import { useSigningClient } from 'contexts/cosmwasm'
 import { cleanChainError } from 'util/cleanChainError'
 import { walletAddress, walletTokenBalanceLoading } from 'selectors/treasury'
 import { proposalsUpdated, proposalUpdateCountAtom } from 'atoms/proposals'
-=======
+import { cleanChainError } from 'util/cleanChainError'
+import { convertMicroDenomToDenom } from 'util/conversion'
+import { defaultExecuteFee } from 'util/fee'
 import {
   decodedMessagesString,
   decodeMessages
 } from 'util/messagehelpers'
 import { getEnd } from './ProposalList'
 import ProposalStatus from './ProposalStatus'
->>>>>>> 61d4ad7f
 
 function executeProposalVote(
   vote: 'yes' | 'no',
