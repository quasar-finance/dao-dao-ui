import { useSigningClient } from 'contexts/cosmwasm'
import Link from 'next/link'
import ThemeToggle from 'components/ThemeToggle'
import { Logo } from 'components/Logo'
import {
  ArrowRightIcon,
  CashIcon,
  ExternalLinkIcon,
  LibraryIcon,
  StarIcon,
} from '@heroicons/react/outline'
<<<<<<< HEAD
import { useRecoilValue } from 'recoil'
import { daosSelector } from 'selectors/daos'
import { sigsSelector, MultisigListType } from 'selectors/multisigs'
=======
import { useRecoilValue, waitForAll } from 'recoil'
import { daoSelector, daosSelector } from 'selectors/daos'
import { sigSelector, sigsSelector } from 'selectors/multisigs'
import { pinnedDaosAtom, pinnedMultisigsAtom } from 'atoms/pinned'
>>>>>>> d9ea70b3

const PUBLIC_SITE_TITLE = process.env.NEXT_PUBLIC_SITE_TI

function WalletConnect() {
  const { walletAddress, connectWallet, disconnect } = useSigningClient()
  const handleConnect = () => {
    if (walletAddress.length === 0) {
      connectWallet()
    } else {
      disconnect()
    }
  }

  return (
    <div className="flex flex-grow md:flex-grow-0 mt-4">
      <button
        className="block btn bg-primary text-primary-content w-full normal-case truncate p-2 text-left"
        onClick={handleConnect}
      >
        {walletAddress || (
          <>
            <CashIcon className="inline w-6 h-6 mr-1" />
            Connect Wallet
          </>
        )}
      </button>
    </div>
  )
}

function MemberDisplay({ name }: { name: string }) {
  return (
    <div>
      <LibraryIcon className="inline h-5 w-5 mb-1 mr-2" />
      {name}
    </div>
  )
}

function Nav() {
  const pinnedDaos = useRecoilValue(pinnedDaosAtom)
  const daos = useRecoilValue(waitForAll(pinnedDaos.map((a) => daoSelector(a))))
  const daoAddresses = daos.map((d, idx) => ({
    dao: d,
    address: pinnedDaos[idx],
  }))

<<<<<<< HEAD
  const sigs: MultisigListType[] = [] // useRecoilValue(sigsSelector)
  const memberSigs = sigs.filter((sig) => sig.member)
=======
  const pinnedSigs = useRecoilValue(pinnedMultisigsAtom)
  const sigs = useRecoilValue(waitForAll(pinnedSigs.map((a) => sigSelector(a))))
  const sigAddresses = sigs.map((s, idx) => ({
    sig: s,
    address: pinnedSigs[idx],
  }))
>>>>>>> d9ea70b3

  return (
    <nav className="p-6 text-lg sticky top-0 h-screen flex flex-col justify-between border-r border-base-300">
      <div>
        <div className="flex items-center">
          <Link href="/pinned">
            <a>
              <Logo height={38} width={38} alt={`${PUBLIC_SITE_TITLE} Logo`} />
            </a>
          </Link>
        </div>
        <WalletConnect />
        <div className="ml-1">
          <div className="mt-3">
            <h3 className="text-secondary font-mono mb-1">DAOs</h3>

            <ul className="list-none ml-2">
              {daoAddresses.map(({ dao, address }) => (
                <li key={dao.config.name} className="mt-1">
                  <Link href={`/dao/${address}`}>
                    <a>
                      <MemberDisplay name={dao.config.name} />
                    </a>
                  </Link>
                </li>
              ))}
            </ul>

            <ul className="list-none ml-2 mt-2">
              <li className="mt-1">
                <ArrowRightIcon className="inline w-5 h-5 mr-2 mb-1" />
                <Link href="/dao/list">
                  <a>All DAOs</a>
                </Link>
              </li>
            </ul>
          </div>
          <div className="mt-3">
            <h3 className="text-secondary font-mono mb-1">Multisigs</h3>

            <ul className="list-none ml-2">
              {sigAddresses.map(({ sig, address }) => (
                <li key={sig.config.name} className="mt-1">
                  <Link href={`/multisig/${address}`}>
                    <a>
                      <MemberDisplay name={sig.config.name} />
                    </a>
                  </Link>
                </li>
              ))}
            </ul>

            <ul className="list-none ml-2">
              <li className="mt-1">
                <ArrowRightIcon className="inline w-5 h-5 mr-2 mb-1" />
                <Link href="/multisig/list">
                  <a>All Multisigs</a>
                </Link>
              </li>
            </ul>
          </div>
        </div>
      </div>
      <div className="ml-1">
        <h3 className="text-secondary font-mono mb-1">dao dao v0.2</h3>
        <ul className="ml-2 list-none">
          <li>
            <ThemeToggle />
          </li>
          <li>
            <ExternalLinkIcon className="inline w-5 h-5 mr-2 mb-1" />
            <a href="https://docs.daodao.zone" target="_blank" rel="noreferrer">
              Docs
            </a>
          </li>
          <li>
            <ExternalLinkIcon className="inline w-5 h-5 mr-2 mb-1" />
            <a
              href="https://github.com/da0-da0"
              target="_blank"
              rel="noreferrer"
            >
              GitHub
            </a>
          </li>
          <li>
            <ExternalLinkIcon className="inline w-5 h-5 mr-2 mb-1" />
            <a
              href="https://twitter.com/da0_da0"
              target="_blank"
              rel="noreferrer"
            >
              Twitter
            </a>
          </li>
        </ul>
      </div>
    </nav>
  )
}

export default Nav<|MERGE_RESOLUTION|>--- conflicted
+++ resolved
@@ -9,16 +9,10 @@
   LibraryIcon,
   StarIcon,
 } from '@heroicons/react/outline'
-<<<<<<< HEAD
-import { useRecoilValue } from 'recoil'
-import { daosSelector } from 'selectors/daos'
-import { sigsSelector, MultisigListType } from 'selectors/multisigs'
-=======
 import { useRecoilValue, waitForAll } from 'recoil'
 import { daoSelector, daosSelector } from 'selectors/daos'
 import { sigSelector, sigsSelector } from 'selectors/multisigs'
 import { pinnedDaosAtom, pinnedMultisigsAtom } from 'atoms/pinned'
->>>>>>> d9ea70b3
 
 const PUBLIC_SITE_TITLE = process.env.NEXT_PUBLIC_SITE_TI
 
@@ -66,17 +60,12 @@
     address: pinnedDaos[idx],
   }))
 
-<<<<<<< HEAD
-  const sigs: MultisigListType[] = [] // useRecoilValue(sigsSelector)
-  const memberSigs = sigs.filter((sig) => sig.member)
-=======
   const pinnedSigs = useRecoilValue(pinnedMultisigsAtom)
   const sigs = useRecoilValue(waitForAll(pinnedSigs.map((a) => sigSelector(a))))
   const sigAddresses = sigs.map((s, idx) => ({
     sig: s,
     address: pinnedSigs[idx],
   }))
->>>>>>> d9ea70b3
 
   return (
     <nav className="p-6 text-lg sticky top-0 h-screen flex flex-col justify-between border-r border-base-300">
