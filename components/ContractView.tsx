import { Coin } from '@cosmjs/proto-signing'
import { Cw20Coin } from '@dao-dao/types/contracts/cw3-dao'
import {
  StarIcon as StarOutline,
  PlusIcon,
  UserIcon,
} from '@heroicons/react/outline'
import { StarIcon as StarSolid } from '@heroicons/react/solid'
import Link from 'next/link'
import { Children, MouseEventHandler, ReactNode } from 'react'
import { useRecoilValue, waitForAll } from 'recoil'
import { isMemberSelector } from 'selectors/daos'
import {
  cw20TokenInfo,
  walletAddress,
  walletTokenBalanceLoading,
} from 'selectors/treasury'
import {
  convertDenomToHumanReadableDenom,
  convertFromMicroDenom,
  convertMicroDenomToDenom,
} from 'util/conversion'
import { Logo, LogoNoBorder } from './Logo'
import { ProposalList } from './ProposalList'

export function GradientHero({ children }: { children: ReactNode }) {
  return (
    <div className="min-h-[40%] bg-gradient-radial-t from-accent via-base-100 p-6 bg-clip-padding backdrop-filter backdrop-blur-xl bg-opacity-60 flex flex-col justify-between">
      {children}
    </div>
  )
}

export function TooltipWrapper({
  tip,
  children,
}: {
  tip: string
  children: ReactNode
}) {
  return (
    <div className="tooltip" data-tip={tip}>
      {children}
    </div>
  )
}

export function HeroContractHeader({
  name,
  member,
  description,
  pinned,
  onPin,
  contractAddress
}: {
  name: string
  member: boolean
  description: string
  pinned: boolean
  onPin: Function
  contractAddress?: string
}) {
  return (
    <div className="flex items-center flex-col my-3">
      <Logo width={85} height={85} alt="DAO DAO logo" />
      <div className="flex flex-col items-center">
        <div>
          <div className="mt-3">
            <h1 className="inline text-2xl font-medium">{name}</h1>
            <div className="inline ml-2">
              {member && (
                <TooltipWrapper tip="You have voting power">
                  {' '}
                  <UserIcon className="inline w-5 h-5 mb-1" />{' '}
                </TooltipWrapper>
              )}
              <TooltipWrapper
                tip={`This is ${
                  pinned ? '' : 'not '
                } one of your favorite contracts`}
              >
                <button onClick={(_e) => onPin()}>
                  {pinned ? (
                    <StarSolid className="inline w-5 h-5 mb-1" />
                  ) : (
                    <StarOutline className="inline w-5 h-5 mb-1" />
                  )}
                </button>
              </TooltipWrapper>
            </div>
          </div>
        </div>
<<<<<<< HEAD
        <p className="mt-2 font-mono mb-3">{description}</p>
=======
        {contractAddress && <p className="mt-2 font-mono">{contractAddress}</p>}
        <p className="mt-2 font-mono">{description}</p>
>>>>>>> 9d6ffac1
      </div>
    </div>
  )
}

export function HeroContractFooter({ children }: { children: ReactNode }) {
  const childList = Children.toArray(children)
  return (
    <div className="w-full border-y border-neutral py-2">
      <ul className="list-none flex justify-around text-sm">
        {Children.map(childList, (child) => (
          <li>{child}</li>
        ))}
      </ul>
    </div>
  )
}

function LoadingButton() {
  return (
    <a className="btn btn-sm btn-outline normal-case text-left loading">
      Loading
    </a>
  )
}

export function ContractProposalsDispaly({
  contractAddress,
  proposalCreateLink,
  multisig,
}: {
  contractAddress: string
  proposalCreateLink: string
  multisig?: boolean
}) {
  const wallet = useRecoilValue(walletAddress)
  const loading = useRecoilValue(walletTokenBalanceLoading(wallet))

  const member = useRecoilValue(isMemberSelector(contractAddress)).member
  const tooltip =
    (!member &&
      `You must have voting power to create a proposal.${
        multisig ? '' : ' Consider staking some tokens.'
      }`) ||
    'Something went wrong'

  return (
    <>
      <div className="flex justify-between items-center">
        <h2 className="font-medium text-lg">Proposals</h2>
        {loading ? (
          <LoadingButton />
        ) : (
          <div className={!member ? 'tooltip' : ''} data-tip={tooltip}>
            <Link href={proposalCreateLink} passHref>
              <a
                className={
                  'btn btn-sm btn-outline normal-case text-left' +
                  (!member ? ' btn-disabled' : '')
                }
              >
                New proposal
                <PlusIcon className="inline w-5 h-5 ml-1" />
              </a>
            </Link>
          </div>
        )}
      </div>
      <div className="px-4 mt-4">
        <ProposalList contractAddress={contractAddress} multisig={multisig} />
      </div>
    </>
  )
}

export function ContractBalances({
  contractType,
  native,
  cw20,
}: {
  contractType: 'DAO' | 'Multisig'
  native: Coin[]
  cw20?: Cw20Coin[]
}) {
  const cw20List = cw20 ? cw20 : []
  const cw20Info = useRecoilValue(
    waitForAll(cw20List.map(({ address }) => cw20TokenInfo(address)))
  )
  const cw20InfoBalance = cw20Info.map((info, idx) => ({
    info: info,
    amount: cw20List[idx].amount,
  }))

  return (
    <>
      <h2 className="font-medium text-lg">Treasury</h2>
      <h3 className="font-mono text-sm mt-6 text-secondary">
        {contractType} Balances
      </h3>
      <ul className="list-none mt-1 text-medium font-semibold ml-1">
        {native.map((coin, idx) => {
          const symbol = convertFromMicroDenom(coin.denom)
          return (
            <li key={idx}>
              {convertMicroDenomToDenom(coin.amount).toLocaleString()} ${symbol}
            </li>
          )
        })}
        {!native.length && (
          <li key="nobalance" className="text-uppercase">
            0 $
            {convertDenomToHumanReadableDenom(
              process.env.NEXT_PUBLIC_STAKING_DENOM as string
            ).toUpperCase()}
          </li>
        )}
        {cw20InfoBalance.map(({ info, amount }) => {
          return (
            <li key={info.name}>
              {convertMicroDenomToDenom(amount).toLocaleString()} ${info.symbol}
            </li>
          )
        })}
      </ul>
    </>
  )
}

export function BalanceCard({
  denom,
  title,
  amount,
  onPlus,
  onMinus,
  loading,
}: {
  denom: string
  title: string
  amount: string
  onPlus: MouseEventHandler<HTMLButtonElement>
  onMinus: MouseEventHandler<HTMLButtonElement>
  loading: boolean
}) {
  return (
    <div className="shadow p-6 rounded-lg w-full border border-base-300 mt-2">
      <h2 className="text-sm font-mono text-secondary">{title}</h2>
      {loading ? (
        <div className="animate-spin-medium inline-block mt-2">
          <LogoNoBorder />
        </div>
      ) : (
        <p className="mt-2 font-bold">
          {amount} ${denom}
        </p>
      )}
      <div className="flex justify-end">
        <div className="btn-group">
          <button
            className="btn-outline btn btn-xs btn-square border-secondary"
            onClick={onPlus}
          >
            +
          </button>
          <button
            className="btn-outline btn btn-xs btn-square border-secondary"
            onClick={onMinus}
          >
            -
          </button>
        </div>
      </div>
    </div>
  )
}<|MERGE_RESOLUTION|>--- conflicted
+++ resolved
@@ -90,12 +90,8 @@
             </div>
           </div>
         </div>
-<<<<<<< HEAD
-        <p className="mt-2 font-mono mb-3">{description}</p>
-=======
         {contractAddress && <p className="mt-2 font-mono">{contractAddress}</p>}
         <p className="mt-2 font-mono">{description}</p>
->>>>>>> 9d6ffac1
       </div>
     </div>
   )
