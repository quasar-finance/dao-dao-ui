--- conflicted
+++ resolved
@@ -60,7 +60,6 @@
   default: 0,
 })
 
-<<<<<<< HEAD
 // Indicates how many times a given proposal has been updated via the
 // UI. For example, voting on a proposal ought to increment the update
 // count for the proposal.
@@ -80,7 +79,8 @@
 export const proposalsUpdated = atomFamily<number[], string>({
   key: 'proposalsUpdatedAtom',
   default: [],
-=======
+})
+
 export const nextDraftProposalIdAtom = atom<number>({
   key: 'nextDraftProposalId',
   default: 10000,
@@ -93,5 +93,4 @@
   effects_UNSTABLE: [
     localStorageEffect<ContractProposalMap>('contractProposalMap'),
   ],
->>>>>>> 61d4ad7f
 })