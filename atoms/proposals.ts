--- conflicted
+++ resolved
@@ -1,7 +1,3 @@
-<<<<<<< HEAD
-import { ProposalResponse } from '@dao-dao/types/contracts/cw3-dao'
-import { atom, atomFamily } from 'recoil'
-=======
 import { Proposal, ProposalResponse } from '@dao-dao/types/contracts/cw3-dao'
 import { atom, atomFamily, selectorFamily, AtomEffect } from 'recoil'
 import { ContractProposalMap, ProposalKey, ProposalMap, ProposalMapItem } from 'types/proposals'
@@ -62,7 +58,6 @@
       }
     })
   }
->>>>>>> b991bcc6
 
 export const proposalsRequestIdAtom = atom<number>({
   key: 'proposalsRequestId',
@@ -74,14 +69,14 @@
   default: 0,
 })
 
-export const proposalListAtom = atomFamily<ProposalResponse[], string>({
+export const proposalListAtom = atom<ProposalResponse[]>({
   key: 'proposalList',
   default: [],
 })
 
 // The number of proposals that have been created since we updated the
 // proposal listing.
-export const proposalsCreatedAtom = atomFamily<number, string>({
+export const proposalsCreatedAtom = atom<number>({
   key: 'proposalsCreatedAtom',
   default: 0,
 })
