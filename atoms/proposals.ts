--- conflicted
+++ resolved
@@ -1,9 +1,5 @@
-<<<<<<< HEAD
 import { ProposalResponse } from '@dao-dao/types/contracts/cw3-dao'
-import { atom } from 'recoil'
-=======
 import { atom, atomFamily } from 'recoil'
->>>>>>> d4b6599c
 
 export const proposalsRequestIdAtom = atom<number>({
   key: 'proposalsRequestId',
