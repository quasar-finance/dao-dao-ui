<<<<<<< HEAD
import { Coin, BankMsg } from '../../types/cw3'
=======
import { Coin, Uint128 } from '@dao_dao/types/contracts/cw3-dao'
>>>>>>> 880fe7fd
import {
  MessageMap,
  MessageMapEntry,
  ProposalMessageType,
  messageSort,
} from './messageMap'
import { Proposal } from './proposal'
import {
  convertDenomToContractReadableDenom,
  convertDenomToMicroDenom,
} from '../../util/conversion'

/// Returns the outgoing message for COSMOS
export function messageForProposal(proposal: Proposal) {
  const msgs = Object.values(proposal.messageMap).map((mapEntry) => {
    // Spend proposals are inputted in human readable form (ex:
    // junox). Contracts expect things in the micro form (ex: ujunox)
    // so we, painfully, do some conversions:
    if (mapEntry.messageType === ProposalMessageType.Spend) {
      let microMessage = mapEntry.message
      const bank = (microMessage as any).bank as BankMsg
      if (!bank) {
        return
      }

      let amounts: Coin[]
      let variant: string
      if ('send' in bank) {
        amounts = (bank as any).send.amount
        variant = 'send'
      } else if ('burn' in bank) {
        amounts = (bank as any).burn.amount
        variant = 'burn'
      } else {
        console.error(`unexpected bank message: (${JSON.stringify(bank)})`)
        return
      }

      const microAmounts = amounts.map((coin) => {
        const microCoin = coin
        microCoin.amount = convertDenomToMicroDenom(coin.amount)
        microCoin.denom = convertDenomToContractReadableDenom(coin.denom)
        return microCoin
      }) as Coin[]

      ;(((microMessage as any).bank as any)[variant] as any).amount =
        microAmounts

      return microMessage
    }
    return mapEntry.message
  })
  const msg: Record<string, unknown> = {
    title: proposal.title,
    description: proposal.description,
    msgs,
  }
  return msg
}

/// If there's no active ID, this is the first one
/// for a given message type.
export function topmostId(
  proposal: Proposal,
  messageType?: ProposalMessageType
): string | undefined {
  const messages = proposalMessages(proposal, messageType)
  if (messages?.length) {
    return messages[0].id
  }
  return undefined
}

export function getMessage(
  proposal: Proposal,
  messageId: string
): MessageMapEntry | undefined {
  return proposal.messageMap[messageId]
}

export function getActiveMessageId(proposal: Proposal): string {
  return proposal.activeMessageId
}

export function getSpendAmount(
  spendMsg?: MessageMapEntry
): Uint128 | undefined {
  if (spendMsg?.messageType === ProposalMessageType.Spend) {
    const coins = (spendMsg.message as any)?.bank?.send?.amount as Coin[]
    if (coins?.length) {
      return coins[0]?.amount
    }
  }
  return undefined
}

export function getSpendRecipient(
  spendMsg?: MessageMapEntry
): string | undefined {
  if (spendMsg?.messageType === ProposalMessageType.Spend) {
    const send = (spendMsg.message as any)?.bank?.send
    if (send) {
      return send?.to_address
    }
  }
  return undefined
}

export function getMintAmount(
  mintMessage?: MessageMapEntry
): Uint128 | undefined {
  if (mintMessage?.messageType === ProposalMessageType.Mint) {
    const amount = (mintMessage.message as any)?.mint.amount
    return amount
  }
  return undefined
}

export const getMintRecipient = getSpendRecipient

export function proposalMessages(
  proposal: Proposal,
  messageType?: ProposalMessageType // Optional filter
) {
  return sortedMessages(proposal.messageMap, messageType)
}

export function sortedMessages(
  messageMap: MessageMap,
  messageType?: ProposalMessageType
): MessageMapEntry[] {
  const messages = Object.values(messageMap).map((mapEntry) => {
    if (messageType && mapEntry.messageType == messageType) {
      return mapEntry
    }
    return mapEntry
  })
  messages.sort(messageSort)
  return messages
}<|MERGE_RESOLUTION|>--- conflicted
+++ resolved
@@ -1,8 +1,4 @@
-<<<<<<< HEAD
-import { Coin, BankMsg } from '../../types/cw3'
-=======
 import { Coin, Uint128 } from '@dao_dao/types/contracts/cw3-dao'
->>>>>>> 880fe7fd
 import {
   MessageMap,
   MessageMapEntry,
